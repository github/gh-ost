name: migration tests

on: [pull_request]

jobs:
  build:

    runs-on: ubuntu-20.04
    strategy:
      matrix:
<<<<<<< HEAD
        version:
        - mysql-5.7.25
        - mysql-8.0.16
=======
        version: [mysql-5.7.25,mysql-8.0.16,PerconaServer-8.0.21]
>>>>>>> b22229f4

    steps:
    - uses: actions/checkout@v3

    - name: Set up Go
      uses: actions/setup-go@v3
      with:
        go-version-file: go.mod

    - name: migration tests
      env:
        TEST_MYSQL_VERSION: ${{ matrix.version }}
      run: script/cibuild-gh-ost-replica-tests<|MERGE_RESOLUTION|>--- conflicted
+++ resolved
@@ -5,16 +5,13 @@
 jobs:
   build:
 
-    runs-on: ubuntu-20.04
+    runs-on: ubuntu-latest
     strategy:
       matrix:
-<<<<<<< HEAD
         version:
         - mysql-5.7.25
         - mysql-8.0.16
-=======
-        version: [mysql-5.7.25,mysql-8.0.16,PerconaServer-8.0.21]
->>>>>>> b22229f4
+        - PerconaServer-8.0.21
 
     steps:
     - uses: actions/checkout@v3
