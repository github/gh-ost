#!/bin/bash
#
#

RELEASE_VERSION=
buildpath=

function setuptree() {
  b=$( mktemp -d $buildpath/gh-ostXXXXXX ) || return 1
  mkdir -p $b/gh-ost
  mkdir -p $b/gh-ost/usr/bin
  echo $b
}

function build {
  osname=$1
  osshort=$2
  GOOS=$3
  GOARCH=$4

<<<<<<< HEAD
  if ! go version | egrep -q 'go(1\.1[567])' ; then
=======
  if ! go version | egrep -q 'go1\.(1[5-9]|[2-9][0-9]{1})' ; then
>>>>>>> 3f44e043
    echo "go version must be 1.15 or above"
    exit 1
  fi

  echo "Building ${osname}-${GOARCH} binary"
  export GOOS
  export GOARCH
  go build -ldflags "$ldflags" -o $buildpath/$target go/cmd/gh-ost/main.go

  if [ $? -ne 0 ]; then
      echo "Build failed for ${osname} ${GOARCH}."
      exit 1
  fi

  (cd $buildpath && tar cfz ./gh-ost-binary-${osshort}-${GOARCH}-${timestamp}.tar.gz $target)

  # build RPM and deb for Linux, x86-64 only
  if [ "$GOOS" == "linux" ] && [ "$GOARCH" == "amd64" ] ; then
    echo "Creating Distro full packages"
    builddir=$(setuptree)
    cp $buildpath/$target $builddir/gh-ost/usr/bin
    cd $buildpath
    fpm -v "${RELEASE_VERSION}" --epoch 1 -f -s dir -n gh-ost -m 'GitHub' --description "GitHub's Online Schema Migrations for MySQL " --url "https://github.com/github/gh-ost" --vendor "GitHub" --license "Apache 2.0" -C $builddir/gh-ost --prefix=/ -t rpm --rpm-rpmbuild-define "_build_id_links none" --rpm-os linux .
    fpm -v "${RELEASE_VERSION}" --epoch 1 -f -s dir -n gh-ost -m 'GitHub' --description "GitHub's Online Schema Migrations for MySQL " --url "https://github.com/github/gh-ost" --vendor "GitHub" --license "Apache 2.0" -C $builddir/gh-ost --prefix=/ -t deb --deb-no-default-config-files .
    cd -
  fi
}

main() {
  if [ -z "${RELEASE_VERSION}" ] ; then
    RELEASE_VERSION=$(git describe --abbrev=0 --tags | tr -d 'v')
  fi
  if [ -z "${RELEASE_VERSION}" ] ; then
    RELEASE_VERSION=$(cat RELEASE_VERSION)
  fi


  buildpath=/tmp/gh-ost-release
  target=gh-ost
  timestamp=$(date "+%Y%m%d%H%M%S")
  ldflags="-X main.AppVersion=${RELEASE_VERSION}"

  mkdir -p ${buildpath}
  rm -rf ${buildpath:?}/*
  build GNU/Linux linux linux amd64
  build GNU/Linux linux linux arm64
  build macOS osx darwin amd64
  build macOS osx darwin arm64

  echo "Binaries found in:"
  find $buildpath/gh-ost* -type f -maxdepth 1

  echo "Checksums:"
  (cd $buildpath && shasum -a256 gh-ost* 2>/dev/null)
}

main "$@"<|MERGE_RESOLUTION|>--- conflicted
+++ resolved
@@ -18,11 +18,7 @@
   GOOS=$3
   GOARCH=$4
 
-<<<<<<< HEAD
-  if ! go version | egrep -q 'go(1\.1[567])' ; then
-=======
   if ! go version | egrep -q 'go1\.(1[5-9]|[2-9][0-9]{1})' ; then
->>>>>>> 3f44e043
     echo "go version must be 1.15 or above"
     exit 1
   fi
