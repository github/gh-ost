--- conflicted
+++ resolved
@@ -56,13 +56,10 @@
     exit 1
   fi
 
-<<<<<<< HEAD
   if [ -z "${GIT_COMMIT}" ]; then
     GIT_COMMIT=$(git rev-parse HEAD)
   fi
 
-=======
->>>>>>> fa12f44d
   buildpath=/tmp/gh-ost-release
   target=gh-ost
   timestamp=$(date "+%Y%m%d%H%M%S")
