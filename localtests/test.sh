--- conflicted
+++ resolved
@@ -225,6 +225,11 @@
         cat $tests_path/$test_name/create.sql
         return 1
     fi
+    
+    if [ -f $tests_path/$test_name/before.sql ]; then
+        gh-ost-test-mysql-master --default-character-set=utf8mb4 test < $tests_path/$test_name/before.sql
+        gh-ost-test-mysql-replica --default-character-set=utf8mb4 test < $tests_path/$test_name/before.sql
+    fi
 
     extra_args=""
     if [ -f $tests_path/$test_name/extra_args ]; then
@@ -233,58 +238,6 @@
     if [ "$gtid" = true ]; then
         extra_args+=" --gtid"
     fi
-<<<<<<< HEAD
-  fi
-
-  echo -n "Testing: $test_name"
-
-  echo_dot
-  start_replication
-  echo_dot
-
-  if [ -f $tests_path/$test_name/sql_mode ] ; then
-    gh-ost-test-mysql-master --default-character-set=utf8mb4 test -e "set @@global.sql_mode='$(cat $tests_path/$test_name/sql_mode)'"
-    gh-ost-test-mysql-replica --default-character-set=utf8mb4 test -e "set @@global.sql_mode='$(cat $tests_path/$test_name/sql_mode)'"
-  fi
-
-  gh-ost-test-mysql-master --default-character-set=utf8mb4 test < $tests_path/$test_name/create.sql
-
-  if [ -f $tests_path/$test_name/before.sql ]; then
-    gh-ost-test-mysql-master --default-character-set=utf8mb4 test < $tests_path/$test_name/before.sql
-    gh-ost-test-mysql-replica --default-character-set=utf8mb4 test < $tests_path/$test_name/before.sql
-  fi
-
-  test_create_result=$?
-
-  if [ $test_create_result -ne 0 ] ; then
-    echo
-    echo "ERROR $test_name create failure. cat $tests_path/$test_name/create.sql:"
-    cat $tests_path/$test_name/create.sql
-    return 1
-  fi
-
-  extra_args=""
-  if [ -f $tests_path/$test_name/extra_args ] ; then
-    extra_args=$(cat $tests_path/$test_name/extra_args)
-  fi
-  orig_columns="*"
-  ghost_columns="*"
-  order_by=""
-  if [ -f $tests_path/$test_name/orig_columns ] ; then
-    orig_columns=$(cat $tests_path/$test_name/orig_columns)
-  fi
-  if [ -f $tests_path/$test_name/ghost_columns ] ; then
-    ghost_columns=$(cat $tests_path/$test_name/ghost_columns)
-  fi
-  if [ -f $tests_path/$test_name/order_by ] ; then
-    order_by="order by $(cat $tests_path/$test_name/order_by)"
-  fi
-  # graceful sleep for replica to catch up
-  echo_dot
-  sleep 1
-  #
-  cmd="$ghost_binary \
-=======
     if [ "$toxiproxy" = true ]; then
         extra_args+=" --skip-port-validation"
     fi
@@ -328,7 +281,6 @@
 
     #
     cmd="GOTRACEBACK=crash $ghost_binary \
->>>>>>> 1557a958
     --user=gh-ost \
     --password=gh-ost \
     --host=$replica_host \
@@ -354,34 +306,6 @@
     --stack \
     --checkpoint \
     --execute ${extra_args[@]}"
-<<<<<<< HEAD
-  echo_dot
-  echo $cmd > $exec_command_file
-  echo_dot
-  bash $exec_command_file 1> $test_logfile 2>&1
-
-  execution_result=$?
-
-  if [ -f $tests_path/$test_name/sql_mode ] ; then
-    gh-ost-test-mysql-master --default-character-set=utf8mb4 test -e "set @@global.sql_mode='${original_sql_mode}'"
-    gh-ost-test-mysql-replica --default-character-set=utf8mb4 test -e "set @@global.sql_mode='${original_sql_mode}'"
-  fi
-
-  if [ -f $tests_path/$test_name/after.sql ]; then
-    gh-ost-test-mysql-master --default-character-set=utf8mb4 test < $tests_path/$test_name/after.sql
-    gh-ost-test-mysql-replica --default-character-set=utf8mb4 test < $tests_path/$test_name/after.sql
-  fi
-
-  if [ -f $tests_path/$test_name/destroy.sql ] ; then
-    gh-ost-test-mysql-master --default-character-set=utf8mb4 test < $tests_path/$test_name/destroy.sql
-  fi
-
-  if [ -f $tests_path/$test_name/expect_failure ] ; then
-    if [ $execution_result -eq 0 ] ; then
-      echo
-      echo "ERROR $test_name execution was expected to exit on error but did not. cat $test_logfile"
-      return 1
-=======
     echo_dot
     echo $cmd >$exec_command_file
     echo_dot
@@ -395,9 +319,13 @@
         gh-ost-test-mysql-replica --default-character-set=utf8mb4 test -e "set @@global.sql_mode='${original_sql_mode}'"
     fi
 
+    if [ -f $tests_path/$test_name/after.sql ]; then
+        gh-ost-test-mysql-master --default-character-set=utf8mb4 test < $tests_path/$test_name/after.sql
+        gh-ost-test-mysql-replica --default-character-set=utf8mb4 test < $tests_path/$test_name/after.sql
+    fi
+
     if [ -f $tests_path/$test_name/destroy.sql ]; then
         gh-ost-test-mysql-master --default-character-set=utf8mb4 test <$tests_path/$test_name/destroy.sql
->>>>>>> 1557a958
     fi
 
     if [ -f $tests_path/$test_name/expect_failure ]; then
