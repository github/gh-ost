/*
   Copyright 2016 GitHub Inc.
	 See https://github.com/github/gh-ost/blob/master/LICENSE
*/

package main

import (
	"flag"
	"fmt"
	"os"
	"os/signal"
	"syscall"

	"github.com/github/gh-ost/go/base"
	"github.com/github/gh-ost/go/logic"
	"github.com/github/gh-ost/go/sql"
	_ "github.com/go-sql-driver/mysql"
	"github.com/outbrain/golib/log"

	"golang.org/x/crypto/ssh/terminal"
)

var AppVersion string

// acceptSignals registers for OS signals
func acceptSignals(migrationContext *base.MigrationContext) {
	c := make(chan os.Signal, 1)

	signal.Notify(c, syscall.SIGHUP)
	go func() {
		for sig := range c {
			switch sig {
			case syscall.SIGHUP:
				migrationContext.Log.Infof("Received SIGHUP. Reloading configuration")
				if err := migrationContext.ReadConfigFile(); err != nil {
					log.Errore(err)
				} else {
					migrationContext.MarkPointOfInterest()
				}
			}
		}
	}()
}

// main is the application's entry point. It will either spawn a CLI or HTTP interfaces.
func main() {
	migrationContext := base.NewMigrationContext()
	flag.StringVar(&migrationContext.InspectorConnectionConfig.Key.Hostname, "host", "127.0.0.1", "MySQL hostname (preferably a replica, not the master)")
	flag.StringVar(&migrationContext.AssumeMasterHostname, "assume-master-host", "", "(optional) explicitly tell gh-ost the identity of the master. Format: some.host.com[:port] This is useful in master-master setups where you wish to pick an explicit master, or in a tungsten-replicator where gh-ost is unable to determine the master")
	flag.IntVar(&migrationContext.InspectorConnectionConfig.Key.Port, "port", 3306, "MySQL port (preferably a replica, not the master)")
	flag.StringVar(&migrationContext.CliUser, "user", "", "MySQL user")
	flag.StringVar(&migrationContext.CliPassword, "password", "", "MySQL password")
	flag.StringVar(&migrationContext.CliMasterUser, "master-user", "", "MySQL user on master, if different from that on replica. Requires --assume-master-host")
	flag.StringVar(&migrationContext.CliMasterPassword, "master-password", "", "MySQL password on master, if different from that on replica. Requires --assume-master-host")
	flag.StringVar(&migrationContext.ConfigFile, "conf", "", "Config file")
	askPass := flag.Bool("ask-pass", false, "prompt for MySQL password")

	flag.BoolVar(&migrationContext.UseTLS, "ssl", false, "Enable SSL encrypted connections to MySQL hosts")
	flag.StringVar(&migrationContext.TLSCACertificate, "ssl-ca", "", "CA certificate in PEM format for TLS connections to MySQL hosts. Requires --ssl")
	flag.StringVar(&migrationContext.TLSCertificate, "ssl-cert", "", "Certificate in PEM format for TLS connections to MySQL hosts. Requires --ssl")
	flag.StringVar(&migrationContext.TLSKey, "ssl-key", "", "Key in PEM format for TLS connections to MySQL hosts. Requires --ssl")
	flag.BoolVar(&migrationContext.TLSAllowInsecure, "ssl-allow-insecure", false, "Skips verification of MySQL hosts' certificate chain and host name. Requires --ssl")

	flag.StringVar(&migrationContext.DatabaseName, "database", "", "database name (mandatory)")
	flag.StringVar(&migrationContext.OriginalTableName, "table", "", "table name (mandatory)")
	flag.StringVar(&migrationContext.AlterStatement, "alter", "", "alter statement (mandatory)")
	flag.BoolVar(&migrationContext.CountTableRows, "exact-rowcount", false, "actually count table rows as opposed to estimate them (results in more accurate progress estimation)")
	flag.BoolVar(&migrationContext.ConcurrentCountTableRows, "concurrent-rowcount", true, "(with --exact-rowcount), when true (default): count rows after row-copy begins, concurrently, and adjust row estimate later on; when false: first count rows, then start row copy")
	flag.BoolVar(&migrationContext.AllowedRunningOnMaster, "allow-on-master", false, "allow this migration to run directly on master. Preferably it would run on a replica")
	flag.BoolVar(&migrationContext.AllowedMasterMaster, "allow-master-master", false, "explicitly allow running in a master-master setup")
	flag.BoolVar(&migrationContext.NullableUniqueKeyAllowed, "allow-nullable-unique-key", false, "allow gh-ost to migrate based on a unique key with nullable columns. As long as no NULL values exist, this should be OK. If NULL values exist in chosen key, data may be corrupted. Use at your own risk!")
	flag.BoolVar(&migrationContext.ApproveRenamedColumns, "approve-renamed-columns", false, "in case your `ALTER` statement renames columns, gh-ost will note that and offer its interpretation of the rename. By default gh-ost does not proceed to execute. This flag approves that gh-ost's interpretation is correct")
	flag.BoolVar(&migrationContext.SkipRenamedColumns, "skip-renamed-columns", false, "in case your `ALTER` statement renames columns, gh-ost will note that and offer its interpretation of the rename. By default gh-ost does not proceed to execute. This flag tells gh-ost to skip the renamed columns, i.e. to treat what gh-ost thinks are renamed columns as unrelated columns. NOTE: you may lose column data")
	flag.BoolVar(&migrationContext.IsTungsten, "tungsten", false, "explicitly let gh-ost know that you are running on a tungsten-replication based topology (you are likely to also provide --assume-master-host)")
	flag.BoolVar(&migrationContext.DiscardForeignKeys, "discard-foreign-keys", false, "DANGER! This flag will migrate a table that has foreign keys and will NOT create foreign keys on the ghost table, thus your altered table will have NO foreign keys. This is useful for intentional dropping of foreign keys")
	flag.BoolVar(&migrationContext.SkipForeignKeyChecks, "skip-foreign-key-checks", false, "set to 'true' when you know for certain there are no foreign keys on your table, and wish to skip the time it takes for gh-ost to verify that")
	flag.BoolVar(&migrationContext.SkipStrictMode, "skip-strict-mode", false, "explicitly tell gh-ost binlog applier not to enforce strict sql mode")
	flag.BoolVar(&migrationContext.AliyunRDS, "aliyun-rds", false, "set to 'true' when you execute on Aliyun RDS.")
	flag.BoolVar(&migrationContext.GoogleCloudPlatform, "gcp", false, "set to 'true' when you execute on a 1st generation Google Cloud Platform (GCP).")

	executeFlag := flag.Bool("execute", false, "actually execute the alter & migrate the table. Default is noop: do some tests and exit")
	flag.BoolVar(&migrationContext.TestOnReplica, "test-on-replica", false, "Have the migration run on a replica, not on the master. At the end of migration replication is stopped, and tables are swapped and immediately swap-revert. Replication remains stopped and you can compare the two tables for building trust")
	flag.BoolVar(&migrationContext.TestOnReplicaSkipReplicaStop, "test-on-replica-skip-replica-stop", false, "When --test-on-replica is enabled, do not issue commands stop replication (requires --test-on-replica)")
	flag.BoolVar(&migrationContext.MigrateOnReplica, "migrate-on-replica", false, "Have the migration run on a replica, not on the master. This will do the full migration on the replica including cut-over (as opposed to --test-on-replica)")

	flag.BoolVar(&migrationContext.OkToDropTable, "ok-to-drop-table", false, "Shall the tool drop the old table at end of operation. DROPping tables can be a long locking operation, which is why I'm not doing it by default. I'm an online tool, yes?")
	flag.BoolVar(&migrationContext.InitiallyDropOldTable, "initially-drop-old-table", false, "Drop a possibly existing OLD table (remains from a previous run?) before beginning operation. Default is to panic and abort if such table exists")
	flag.BoolVar(&migrationContext.InitiallyDropGhostTable, "initially-drop-ghost-table", false, "Drop a possibly existing Ghost table (remains from a previous run?) before beginning operation. Default is to panic and abort if such table exists")
	flag.BoolVar(&migrationContext.TimestampOldTable, "timestamp-old-table", false, "Use a timestamp in old table name. This makes old table names unique and non conflicting cross migrations")
	cutOver := flag.String("cut-over", "atomic", "choose cut-over type (default|atomic, two-step)")
	flag.BoolVar(&migrationContext.ForceNamedCutOverCommand, "force-named-cut-over", false, "When true, the 'unpostpone|cut-over' interactive command must name the migrated table")
	flag.BoolVar(&migrationContext.ForceNamedPanicCommand, "force-named-panic", false, "When true, the 'panic' interactive command must name the migrated table")

	flag.BoolVar(&migrationContext.SwitchToRowBinlogFormat, "switch-to-rbr", false, "let this tool automatically switch binary log format to 'ROW' on the replica, if needed. The format will NOT be switched back. I'm too scared to do that, and wish to protect you if you happen to execute another migration while this one is running")
	flag.BoolVar(&migrationContext.AssumeRBR, "assume-rbr", false, "set to 'true' when you know for certain your server uses 'ROW' binlog_format. gh-ost is unable to tell, event after reading binlog_format, whether the replication process does indeed use 'ROW', and restarts replication to be certain RBR setting is applied. Such operation requires SUPER privileges which you might not have. Setting this flag avoids restarting replication and you can proceed to use gh-ost without SUPER privileges")
	flag.BoolVar(&migrationContext.CutOverExponentialBackoff, "cut-over-exponential-backoff", false, "Wait exponentially longer intervals between failed cut-over attempts. Wait intervals obey a maximum configurable with 'exponential-backoff-max-interval').")
	exponentialBackoffMaxInterval := flag.Int64("exponential-backoff-max-interval", 64, "Maximum number of seconds to wait between attempts when performing various operations with exponential backoff.")
	chunkSize := flag.Int64("chunk-size", 1000, "amount of rows to handle in each iteration (allowed range: 100-100,000)")
	dmlBatchSize := flag.Int64("dml-batch-size", 10, "batch size for DML events to apply in a single transaction (range 1-100)")
	defaultRetries := flag.Int64("default-retries", 60, "Default number of retries for various operations before panicking")
	cutOverLockTimeoutSeconds := flag.Int64("cut-over-lock-timeout-seconds", 3, "Max number of seconds to hold locks on tables while attempting to cut-over (retry attempted when lock exceeds timeout)")
	niceRatio := flag.Float64("nice-ratio", 0, "force being 'nice', imply sleep time per chunk time; range: [0.0..100.0]. Example values: 0 is aggressive. 1: for every 1ms spent copying rows, sleep additional 1ms (effectively doubling runtime); 0.7: for every 10ms spend in a rowcopy chunk, spend 7ms sleeping immediately after")

	maxLagMillis := flag.Int64("max-lag-millis", 1500, "replication lag at which to throttle operation")
	replicationLagQuery := flag.String("replication-lag-query", "", "Deprecated. gh-ost uses an internal, subsecond resolution query")
	throttleControlReplicas := flag.String("throttle-control-replicas", "", "List of replicas on which to check for lag; comma delimited. Example: myhost1.com:3306,myhost2.com,myhost3.com:3307")
	throttleQuery := flag.String("throttle-query", "", "when given, issued (every second) to check if operation should throttle. Expecting to return zero for no-throttle, >0 for throttle. Query is issued on the migrated server. Make sure this query is lightweight")
	throttleHTTP := flag.String("throttle-http", "", "when given, gh-ost checks given URL via HEAD request; any response code other than 200 (OK) causes throttling; make sure it has low latency response")
	ignoreHTTPErrors := flag.Bool("ignore-http-errors", false, "ignore HTTP connection errors during throttle check")
	heartbeatIntervalMillis := flag.Int64("heartbeat-interval-millis", 100, "how frequently would gh-ost inject a heartbeat value")
	flag.StringVar(&migrationContext.ThrottleFlagFile, "throttle-flag-file", "", "operation pauses when this file exists; hint: use a file that is specific to the table being altered")
	flag.StringVar(&migrationContext.ThrottleAdditionalFlagFile, "throttle-additional-flag-file", "/tmp/gh-ost.throttle", "operation pauses when this file exists; hint: keep default, use for throttling multiple gh-ost operations")
	flag.StringVar(&migrationContext.PostponeCutOverFlagFile, "postpone-cut-over-flag-file", "", "while this file exists, migration will postpone the final stage of swapping tables, and will keep on syncing the ghost table. Cut-over/swapping would be ready to perform the moment the file is deleted.")
	flag.StringVar(&migrationContext.PanicFlagFile, "panic-flag-file", "", "when this file is created, gh-ost will immediately terminate, without cleanup")

	flag.BoolVar(&migrationContext.DropServeSocket, "initially-drop-socket-file", false, "Should gh-ost forcibly delete an existing socket file. Be careful: this might drop the socket file of a running migration!")
	flag.StringVar(&migrationContext.ServeSocketFile, "serve-socket-file", "", "Unix socket file to serve on. Default: auto-determined and advertised upon startup")
	flag.Int64Var(&migrationContext.ServeTCPPort, "serve-tcp-port", 0, "TCP port to serve on. Default: disabled")

	flag.StringVar(&migrationContext.HooksPath, "hooks-path", "", "directory where hook files are found (default: empty, ie. hooks disabled). Hook files found on this path, and conforming to hook naming conventions will be executed")
	flag.StringVar(&migrationContext.HooksHintMessage, "hooks-hint", "", "arbitrary message to be injected to hooks via GH_OST_HOOKS_HINT, for your convenience")
	flag.StringVar(&migrationContext.HooksHintOwner, "hooks-hint-owner", "", "arbitrary name of owner to be injected to hooks via GH_OST_HOOKS_HINT_OWNER, for your convenience")
	flag.StringVar(&migrationContext.HooksHintToken, "hooks-hint-token", "", "arbitrary token to be injected to hooks via GH_OST_HOOKS_HINT_TOKEN, for your convenience")

	flag.UintVar(&migrationContext.ReplicaServerId, "replica-server-id", 99999, "server id used by gh-ost process. Default: 99999")

	maxLoad := flag.String("max-load", "", "Comma delimited status-name=threshold. e.g: 'Threads_running=100,Threads_connected=500'. When status exceeds threshold, app throttles writes")
	criticalLoad := flag.String("critical-load", "", "Comma delimited status-name=threshold, same format as --max-load. When status exceeds threshold, app panics and quits")
	flag.Int64Var(&migrationContext.CriticalLoadIntervalMilliseconds, "critical-load-interval-millis", 0, "When 0, migration immediately bails out upon meeting critical-load. When non-zero, a second check is done after given interval, and migration only bails out if 2nd check still meets critical load")
	flag.Int64Var(&migrationContext.CriticalLoadHibernateSeconds, "critical-load-hibernate-seconds", 0, "When nonzero, critical-load does not panic and bail out; instead, gh-ost goes into hibernate for the specified duration. It will not read/write anything to from/to any server")
	quiet := flag.Bool("quiet", false, "quiet")
	verbose := flag.Bool("verbose", false, "verbose")
	debug := flag.Bool("debug", false, "debug mode (very verbose)")
	stack := flag.Bool("stack", false, "add stack trace upon error")
	help := flag.Bool("help", false, "Display usage")
	version := flag.Bool("version", false, "Print version & exit")
	checkFlag := flag.Bool("check-flag", false, "Check if another flag exists/supported. This allows for cross-version scripting. Exits with 0 when all additional provided flags exist, nonzero otherwise. You must provide (dummy) values for flags that require a value. Example: gh-ost --check-flag --cut-over-lock-timeout-seconds --nice-ratio 0")
	flag.StringVar(&migrationContext.ForceTmpTableName, "force-table-names", "", "table name prefix to be used on the temporary tables")
	flag.CommandLine.SetOutput(os.Stdout)

	flag.Parse()

	if *checkFlag {
		return
	}
	if *help {
		fmt.Fprintf(os.Stdout, "Usage of gh-ost:\n")
		flag.PrintDefaults()
		return
	}
	if *version {
		appVersion := AppVersion
		if appVersion == "" {
			appVersion = "unversioned"
		}
		fmt.Println(appVersion)
		return
	}

	migrationContext.Log.SetLevel(log.ERROR)
	if *verbose {
		migrationContext.Log.SetLevel(log.INFO)
	}
	if *debug {
		migrationContext.Log.SetLevel(log.DEBUG)
	}
	if *stack {
		migrationContext.Log.SetPrintStackTrace(*stack)
	}
	if *quiet {
		// Override!!
		migrationContext.Log.SetLevel(log.ERROR)
	}

	if migrationContext.AlterStatement == "" {
		log.Fatalf("--alter must be provided and statement must not be empty")
	}
	parser := sql.NewParserFromAlterStatement(migrationContext.AlterStatement)

	if migrationContext.DatabaseName == "" {
<<<<<<< HEAD
		if parser.HasExplicitSchema() {
			migrationContext.DatabaseName = parser.GetExplicitSchema()
		} else {
			log.Fatalf("--database must be provided and database name must not be empty, or --alter must specify database name")
		}
	}
	if migrationContext.OriginalTableName == "" {
		if parser.HasExplicitTable() {
			migrationContext.OriginalTableName = parser.GetExplicitTable()
		} else {
			log.Fatalf("--table must be provided and table name must not be empty, or --alter must specify table name")
		}
=======
		migrationContext.Log.Fatalf("--database must be provided and database name must not be empty")
	}
	if migrationContext.OriginalTableName == "" {
		migrationContext.Log.Fatalf("--table must be provided and table name must not be empty")
	}
	if migrationContext.AlterStatement == "" {
		migrationContext.Log.Fatalf("--alter must be provided and statement must not be empty")
>>>>>>> c07d08f8
	}
	migrationContext.Noop = !(*executeFlag)
	if migrationContext.AllowedRunningOnMaster && migrationContext.TestOnReplica {
		migrationContext.Log.Fatalf("--allow-on-master and --test-on-replica are mutually exclusive")
	}
	if migrationContext.AllowedRunningOnMaster && migrationContext.MigrateOnReplica {
		migrationContext.Log.Fatalf("--allow-on-master and --migrate-on-replica are mutually exclusive")
	}
	if migrationContext.MigrateOnReplica && migrationContext.TestOnReplica {
		migrationContext.Log.Fatalf("--migrate-on-replica and --test-on-replica are mutually exclusive")
	}
	if migrationContext.SwitchToRowBinlogFormat && migrationContext.AssumeRBR {
		migrationContext.Log.Fatalf("--switch-to-rbr and --assume-rbr are mutually exclusive")
	}
	if migrationContext.TestOnReplicaSkipReplicaStop {
		if !migrationContext.TestOnReplica {
			migrationContext.Log.Fatalf("--test-on-replica-skip-replica-stop requires --test-on-replica to be enabled")
		}
		migrationContext.Log.Warning("--test-on-replica-skip-replica-stop enabled. We will not stop replication before cut-over. Ensure you have a plugin that does this.")
	}
	if migrationContext.CliMasterUser != "" && migrationContext.AssumeMasterHostname == "" {
		migrationContext.Log.Fatalf("--master-user requires --assume-master-host")
	}
	if migrationContext.CliMasterPassword != "" && migrationContext.AssumeMasterHostname == "" {
		migrationContext.Log.Fatalf("--master-password requires --assume-master-host")
	}
	if migrationContext.TLSCACertificate != "" && !migrationContext.UseTLS {
		migrationContext.Log.Fatalf("--ssl-ca requires --ssl")
	}
	if migrationContext.TLSCertificate != "" && !migrationContext.UseTLS {
		migrationContext.Log.Fatalf("--ssl-cert requires --ssl")
	}
	if migrationContext.TLSKey != "" && !migrationContext.UseTLS {
		migrationContext.Log.Fatalf("--ssl-key requires --ssl")
	}
	if migrationContext.TLSAllowInsecure && !migrationContext.UseTLS {
		migrationContext.Log.Fatalf("--ssl-allow-insecure requires --ssl")
	}
	if *replicationLagQuery != "" {
		migrationContext.Log.Warningf("--replication-lag-query is deprecated")
	}

	switch *cutOver {
	case "atomic", "default", "":
		migrationContext.CutOverType = base.CutOverAtomic
	case "two-step":
		migrationContext.CutOverType = base.CutOverTwoStep
	default:
		migrationContext.Log.Fatalf("Unknown cut-over: %s", *cutOver)
	}
	if err := migrationContext.ReadConfigFile(); err != nil {
		migrationContext.Log.Fatale(err)
	}
	if err := migrationContext.ReadThrottleControlReplicaKeys(*throttleControlReplicas); err != nil {
		migrationContext.Log.Fatale(err)
	}
	if err := migrationContext.ReadMaxLoad(*maxLoad); err != nil {
		migrationContext.Log.Fatale(err)
	}
	if err := migrationContext.ReadCriticalLoad(*criticalLoad); err != nil {
		migrationContext.Log.Fatale(err)
	}
	if migrationContext.ServeSocketFile == "" {
		migrationContext.ServeSocketFile = fmt.Sprintf("/tmp/gh-ost.%s.%s.sock", migrationContext.DatabaseName, migrationContext.OriginalTableName)
	}
	if *askPass {
		fmt.Println("Password:")
		bytePassword, err := terminal.ReadPassword(int(syscall.Stdin))
		if err != nil {
			migrationContext.Log.Fatale(err)
		}
		migrationContext.CliPassword = string(bytePassword)
	}
	migrationContext.SetHeartbeatIntervalMilliseconds(*heartbeatIntervalMillis)
	migrationContext.SetNiceRatio(*niceRatio)
	migrationContext.SetChunkSize(*chunkSize)
	migrationContext.SetDMLBatchSize(*dmlBatchSize)
	migrationContext.SetMaxLagMillisecondsThrottleThreshold(*maxLagMillis)
	migrationContext.SetThrottleQuery(*throttleQuery)
	migrationContext.SetThrottleHTTP(*throttleHTTP)
	migrationContext.SetIgnoreHTTPErrors(*ignoreHTTPErrors)
	migrationContext.SetDefaultNumRetries(*defaultRetries)
	migrationContext.ApplyCredentials()
	if err := migrationContext.SetupTLS(); err != nil {
		migrationContext.Log.Fatale(err)
	}
	if err := migrationContext.SetCutOverLockTimeoutSeconds(*cutOverLockTimeoutSeconds); err != nil {
		migrationContext.Log.Errore(err)
	}
	if err := migrationContext.SetExponentialBackoffMaxInterval(*exponentialBackoffMaxInterval); err != nil {
		migrationContext.Log.Errore(err)
	}

	log.Infof("starting gh-ost %+v", AppVersion)
	acceptSignals(migrationContext)

	migrator := logic.NewMigrator(migrationContext)
	err := migrator.Migrate()
	if err != nil {
		migrator.ExecOnFailureHook()
		migrationContext.Log.Fatale(err)
	}
	fmt.Fprintf(os.Stdout, "# Done\n")
}<|MERGE_RESOLUTION|>--- conflicted
+++ resolved
@@ -179,7 +179,6 @@
 	parser := sql.NewParserFromAlterStatement(migrationContext.AlterStatement)
 
 	if migrationContext.DatabaseName == "" {
-<<<<<<< HEAD
 		if parser.HasExplicitSchema() {
 			migrationContext.DatabaseName = parser.GetExplicitSchema()
 		} else {
@@ -192,15 +191,6 @@
 		} else {
 			log.Fatalf("--table must be provided and table name must not be empty, or --alter must specify table name")
 		}
-=======
-		migrationContext.Log.Fatalf("--database must be provided and database name must not be empty")
-	}
-	if migrationContext.OriginalTableName == "" {
-		migrationContext.Log.Fatalf("--table must be provided and table name must not be empty")
-	}
-	if migrationContext.AlterStatement == "" {
-		migrationContext.Log.Fatalf("--alter must be provided and statement must not be empty")
->>>>>>> c07d08f8
 	}
 	migrationContext.Noop = !(*executeFlag)
 	if migrationContext.AllowedRunningOnMaster && migrationContext.TestOnReplica {
