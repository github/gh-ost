/*
   Copyright 2016 GitHub Inc.
	 See https://github.com/github/gh-ost/blob/master/LICENSE
*/

package main

import (
	"flag"
	"fmt"
	"os"
	"os/signal"
	"syscall"

	"github.com/github/gh-ost/go/base"
	"github.com/github/gh-ost/go/logic"
	"github.com/outbrain/golib/log"
)

var AppVersion string

// acceptSignals registers for OS signals
func acceptSignals(migrationContext *base.MigrationContext) {
	c := make(chan os.Signal, 1)

	signal.Notify(c, syscall.SIGHUP)
	go func() {
		for sig := range c {
			switch sig {
			case syscall.SIGHUP:
				log.Infof("Received SIGHUP. Reloading configuration")
				if err := migrationContext.ReadConfigFile(); err != nil {
					log.Errore(err)
				} else {
					migrationContext.MarkPointOfInterest()
				}
			}
		}
	}()
}

// main is the application's entry point. It will either spawn a CLI or HTTP interfaces.
func main() {
	migrationContext := base.GetMigrationContext()

	flag.StringVar(&migrationContext.InspectorConnectionConfig.Key.Hostname, "host", "127.0.0.1", "MySQL hostname (preferably a replica, not the master)")
	flag.IntVar(&migrationContext.InspectorConnectionConfig.Key.Port, "port", 3306, "MySQL port (preferably a replica, not the master)")
	flag.StringVar(&migrationContext.CliUser, "user", "", "MySQL user")
	flag.StringVar(&migrationContext.CliPassword, "password", "", "MySQL password")
	flag.StringVar(&migrationContext.ConfigFile, "conf", "", "Config file")

	flag.StringVar(&migrationContext.DatabaseName, "database", "", "database name (mandatory)")
	flag.StringVar(&migrationContext.OriginalTableName, "table", "", "table name (mandatory)")
	flag.StringVar(&migrationContext.AlterStatement, "alter", "", "alter statement (mandatory)")
	flag.BoolVar(&migrationContext.CountTableRows, "exact-rowcount", false, "actually count table rows as opposed to estimate them (results in more accurate progress estimation)")
	flag.BoolVar(&migrationContext.ConcurrentCountTableRows, "concurrent-rowcount", false, "(with --exact-rowcount), when true: count rows after row-copy begins, concurrently, and adjust row estimate later on; defaults false: first count rows, then start row copy")
	flag.BoolVar(&migrationContext.AllowedRunningOnMaster, "allow-on-master", false, "allow this migration to run directly on master. Preferably it would run on a replica")
	flag.BoolVar(&migrationContext.AllowedMasterMaster, "allow-master-master", false, "explicitly allow running in a master-master setup")
	flag.BoolVar(&migrationContext.NullableUniqueKeyAllowed, "allow-nullable-unique-key", false, "allow gh-ost to migrate based on a unique key with nullable columns. As long as no NULL values exist, this should be OK. If NULL values exist in chosen key, data may be corrupted. Use at your own risk!")
	flag.BoolVar(&migrationContext.ApproveRenamedColumns, "approve-renamed-columns", false, "in case your `ALTER` statement renames columns, gh-ost will note that and offer its interpretation of the rename. By default gh-ost does not proceed to execute. This flag approves that gh-ost's interpretation si correct")
	flag.BoolVar(&migrationContext.SkipRenamedColumns, "skip-renamed-columns", false, "in case your `ALTER` statement renames columns, gh-ost will note that and offer its interpretation of the rename. By default gh-ost does not proceed to execute. This flag tells gh-ost to skip the renamed columns, i.e. to treat what gh-ost thinks are renamed columns as unrelated columns. NOTE: you may lose column data")

	executeFlag := flag.Bool("execute", false, "actually execute the alter & migrate the table. Default is noop: do some tests and exit")
	flag.BoolVar(&migrationContext.TestOnReplica, "test-on-replica", false, "Have the migration run on a replica, not on the master. At the end of migration replication is stopped, and tables are swapped and immediately swap-revert. Replication remains stopped and you can compare the two tables for building trust")
	flag.BoolVar(&migrationContext.TestOnReplicaSkipReplicaStop, "test-on-replica-skip-replica-stop", false, "When --test-on-replica is enabled, do not issue commands stop replication (requires --test-on-replica)")
	flag.BoolVar(&migrationContext.MigrateOnReplica, "migrate-on-replica", false, "Have the migration run on a replica, not on the master. This will do the full migration on the replica including cut-over (as opposed to --test-on-replica)")

	flag.BoolVar(&migrationContext.OkToDropTable, "ok-to-drop-table", false, "Shall the tool drop the old table at end of operation. DROPping tables can be a long locking operation, which is why I'm not doing it by default. I'm an online tool, yes?")
	flag.BoolVar(&migrationContext.InitiallyDropOldTable, "initially-drop-old-table", false, "Drop a possibly existing OLD table (remains from a previous run?) before beginning operation. Default is to panic and abort if such table exists")
	flag.BoolVar(&migrationContext.InitiallyDropGhostTable, "initially-drop-ghost-table", false, "Drop a possibly existing Ghost table (remains from a previous run?) before beginning operation. Default is to panic and abort if such table exists")
<<<<<<< HEAD
	cutOver := flag.String("cut-over", "atomic", "choose cut-over type (atomic, two-step, voluntary-lock)")
	flag.BoolVar(&migrationContext.ManagedRowCopy, "managed-rowcopy", false, "Copy row data by first reading rows into app, then applying them (default: rowcopy local to applied server via INSERT INTO ... SELECT)")
=======
	cutOver := flag.String("cut-over", "atomic", "choose cut-over type (default|atomic, two-step)")
>>>>>>> 2663b00e

	flag.BoolVar(&migrationContext.SwitchToRowBinlogFormat, "switch-to-rbr", false, "let this tool automatically switch binary log format to 'ROW' on the replica, if needed. The format will NOT be switched back. I'm too scared to do that, and wish to protect you if you happen to execute another migration while this one is running")
	flag.BoolVar(&migrationContext.AssumeRBR, "assume-rbr", false, "set to 'true' when you know for certain your server uses 'ROW' binlog_format. gh-ost is unable to tell, event after reading binlog_format, whether the replication process does indeed use 'ROW', and restarts replication to be certain RBR setting is applied. Such operation requires SUPER privileges which you might not have. Setting this flag avoids restarting replication and you can proceed to use gh-ost without SUPER privileges")
	chunkSize := flag.Int64("chunk-size", 1000, "amount of rows to handle in each iteration (allowed range: 100-100,000)")
	defaultRetries := flag.Int64("default-retries", 60, "Default number of retries for various operations before panicking")
	cutOverLockTimeoutSeconds := flag.Int64("cut-over-lock-timeout-seconds", 3, "Max number of seconds to hold locks on tables while attempting to cut-over (retry attempted when lock exceeds timeout)")
	niceRatio := flag.Float64("nice-ratio", 0, "force being 'nice', imply sleep time per chunk time; range: [0.0..100.0]. Example values: 0 is aggressive. 1: for every 1ms spent copying rows, sleep additional 1ms (effectively doubling runtime); 0.7: for every 10ms spend in a rowcopy chunk, spend 7ms sleeping immediately after")

	maxLagMillis := flag.Int64("max-lag-millis", 1500, "replication lag at which to throttle operation")
	replicationLagQuery := flag.String("replication-lag-query", "", "Query that detects replication lag in seconds. Result can be a floating point (by default gh-ost issues SHOW SLAVE STATUS and reads Seconds_behind_master). If you're using pt-heartbeat, query would be something like: SELECT ROUND(UNIX_TIMESTAMP() - MAX(UNIX_TIMESTAMP(ts))) AS delay FROM my_schema.heartbeat")
	throttleControlReplicas := flag.String("throttle-control-replicas", "", "List of replicas on which to check for lag; comma delimited. Example: myhost1.com:3306,myhost2.com,myhost3.com:3307")
	throttleQuery := flag.String("throttle-query", "", "when given, issued (every second) to check if operation should throttle. Expecting to return zero for no-throttle, >0 for throttle. Query is issued on the migrated server. Make sure this query is lightweight")
	flag.StringVar(&migrationContext.ThrottleFlagFile, "throttle-flag-file", "", "operation pauses when this file exists; hint: use a file that is specific to the table being altered")
	flag.StringVar(&migrationContext.ThrottleAdditionalFlagFile, "throttle-additional-flag-file", "/tmp/gh-ost.throttle", "operation pauses when this file exists; hint: keep default, use for throttling multiple gh-ost operations")
	flag.StringVar(&migrationContext.PostponeCutOverFlagFile, "postpone-cut-over-flag-file", "", "while this file exists, migration will postpone the final stage of swapping tables, and will keep on syncing the ghost table. Cut-over/swapping would be ready to perform the moment the file is deleted.")
	flag.StringVar(&migrationContext.PanicFlagFile, "panic-flag-file", "", "when this file is created, gh-ost will immediately terminate, without cleanup")

	flag.BoolVar(&migrationContext.DropServeSocket, "initially-drop-socket-file", false, "Should gh-ost forcibly delete an existing socket file. Be careful: this might drop the socket file of a running migration!")
	flag.StringVar(&migrationContext.ServeSocketFile, "serve-socket-file", "", "Unix socket file to serve on. Default: auto-determined and advertised upon startup")
	flag.Int64Var(&migrationContext.ServeTCPPort, "serve-tcp-port", 0, "TCP port to serve on. Default: disabled")

	maxLoad := flag.String("max-load", "", "Comma delimited status-name=threshold. e.g: 'Threads_running=100,Threads_connected=500'. When status exceeds threshold, app throttles writes")
	criticalLoad := flag.String("critical-load", "", "Comma delimited status-name=threshold, same format as `--max-load`. When status exceeds threshold, app panics and quits")
	quiet := flag.Bool("quiet", false, "quiet")
	verbose := flag.Bool("verbose", false, "verbose")
	debug := flag.Bool("debug", false, "debug mode (very verbose)")
	stack := flag.Bool("stack", false, "add stack trace upon error")
	help := flag.Bool("help", false, "Display usage")
	version := flag.Bool("version", false, "Print version & exit")
	flag.Parse()

	if *help {
		fmt.Fprintf(os.Stderr, "Usage of gh-ost:\n")
		flag.PrintDefaults()
		return
	}
	if *version {
		appVersion := AppVersion
		if appVersion == "" {
			appVersion = "unversioned"
		}
		fmt.Println(appVersion)
		return
	}

	log.SetLevel(log.ERROR)
	if *verbose {
		log.SetLevel(log.INFO)
	}
	if *debug {
		log.SetLevel(log.DEBUG)
	}
	if *stack {
		log.SetPrintStackTrace(*stack)
	}
	if *quiet {
		// Override!!
		log.SetLevel(log.ERROR)
	}

	if migrationContext.DatabaseName == "" {
		log.Fatalf("--database must be provided and database name must not be empty")
	}
	if migrationContext.OriginalTableName == "" {
		log.Fatalf("--table must be provided and table name must not be empty")
	}
	if migrationContext.AlterStatement == "" {
		log.Fatalf("--alter must be provided and statement must not be empty")
	}
	migrationContext.Noop = !(*executeFlag)
	if migrationContext.AllowedRunningOnMaster && migrationContext.TestOnReplica {
		log.Fatalf("--allow-on-master and --test-on-replica are mutually exclusive")
	}
	if migrationContext.AllowedRunningOnMaster && migrationContext.MigrateOnReplica {
		log.Fatalf("--allow-on-master and --migrate-on-replica are mutually exclusive")
	}
	if migrationContext.MigrateOnReplica && migrationContext.TestOnReplica {
		log.Fatalf("--migrate-on-replica and --test-on-replica are mutually exclusive")
	}
	if migrationContext.SwitchToRowBinlogFormat && migrationContext.AssumeRBR {
		log.Fatalf("--switch-to-rbr and --assume-rbr are mutually exclusive")
	}
	if migrationContext.TestOnReplicaSkipReplicaStop {
		if !migrationContext.TestOnReplica {
			log.Fatalf("--test-on-replica-skip-replica-stop requires --test-on-replica to be enabled")
		}
		log.Warning("--test-on-replica-skip-replica-stop enabled. We will not stop replication before cut-over. Ensure you have a plugin that does this.")
	}

	switch *cutOver {
	case "atomic", "default", "":
		migrationContext.CutOverType = base.CutOverAtomic
	case "two-step":
		migrationContext.CutOverType = base.CutOverTwoStep
	default:
		log.Fatalf("Unknown cut-over: %s", *cutOver)
	}
	if err := migrationContext.ReadConfigFile(); err != nil {
		log.Fatale(err)
	}
	if err := migrationContext.ReadThrottleControlReplicaKeys(*throttleControlReplicas); err != nil {
		log.Fatale(err)
	}
	if err := migrationContext.ReadMaxLoad(*maxLoad); err != nil {
		log.Fatale(err)
	}
	if err := migrationContext.ReadCriticalLoad(*criticalLoad); err != nil {
		log.Fatale(err)
	}
	if migrationContext.ServeSocketFile == "" {
		migrationContext.ServeSocketFile = fmt.Sprintf("/tmp/gh-ost.%s.%s.sock", migrationContext.DatabaseName, migrationContext.OriginalTableName)
	}
	migrationContext.SetNiceRatio(*niceRatio)
	migrationContext.SetChunkSize(*chunkSize)
	migrationContext.SetMaxLagMillisecondsThrottleThreshold(*maxLagMillis)
	migrationContext.SetReplicationLagQuery(*replicationLagQuery)
	migrationContext.SetThrottleQuery(*throttleQuery)
	migrationContext.SetDefaultNumRetries(*defaultRetries)
	migrationContext.ApplyCredentials()
	if err := migrationContext.SetCutOverLockTimeoutSeconds(*cutOverLockTimeoutSeconds); err != nil {
		log.Errore(err)
	}

	log.Infof("starting gh-ost %+v", AppVersion)
	acceptSignals(migrationContext)

	migrator := logic.NewMigrator()
	err := migrator.Migrate()
	if err != nil {
		log.Fatale(err)
	}
	log.Info("Done")
}<|MERGE_RESOLUTION|>--- conflicted
+++ resolved
@@ -68,12 +68,8 @@
 	flag.BoolVar(&migrationContext.OkToDropTable, "ok-to-drop-table", false, "Shall the tool drop the old table at end of operation. DROPping tables can be a long locking operation, which is why I'm not doing it by default. I'm an online tool, yes?")
 	flag.BoolVar(&migrationContext.InitiallyDropOldTable, "initially-drop-old-table", false, "Drop a possibly existing OLD table (remains from a previous run?) before beginning operation. Default is to panic and abort if such table exists")
 	flag.BoolVar(&migrationContext.InitiallyDropGhostTable, "initially-drop-ghost-table", false, "Drop a possibly existing Ghost table (remains from a previous run?) before beginning operation. Default is to panic and abort if such table exists")
-<<<<<<< HEAD
-	cutOver := flag.String("cut-over", "atomic", "choose cut-over type (atomic, two-step, voluntary-lock)")
+	cutOver := flag.String("cut-over", "atomic", "choose cut-over type (default|atomic, two-step)")
 	flag.BoolVar(&migrationContext.ManagedRowCopy, "managed-rowcopy", false, "Copy row data by first reading rows into app, then applying them (default: rowcopy local to applied server via INSERT INTO ... SELECT)")
-=======
-	cutOver := flag.String("cut-over", "atomic", "choose cut-over type (default|atomic, two-step)")
->>>>>>> 2663b00e
 
 	flag.BoolVar(&migrationContext.SwitchToRowBinlogFormat, "switch-to-rbr", false, "let this tool automatically switch binary log format to 'ROW' on the replica, if needed. The format will NOT be switched back. I'm too scared to do that, and wish to protect you if you happen to execute another migration while this one is running")
 	flag.BoolVar(&migrationContext.AssumeRBR, "assume-rbr", false, "set to 'true' when you know for certain your server uses 'ROW' binlog_format. gh-ost is unable to tell, event after reading binlog_format, whether the replication process does indeed use 'ROW', and restarts replication to be certain RBR setting is applied. Such operation requires SUPER privileges which you might not have. Setting this flag avoids restarting replication and you can proceed to use gh-ost without SUPER privileges")
