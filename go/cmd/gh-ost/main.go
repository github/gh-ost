--- conflicted
+++ resolved
@@ -134,12 +134,9 @@
 	flag.Int64Var(&migrationContext.HooksStatusIntervalSec, "hooks-status-interval", 60, "how many seconds to wait between calling onStatus hook")
 
 	flag.UintVar(&migrationContext.ReplicaServerId, "replica-server-id", 99999, "server id used by gh-ost process. Default: 99999")
-<<<<<<< HEAD
 	flag.BoolVar(&migrationContext.AllowSetupMetadataLockInstruments, "allow-setup-metadata-lock-instruments", false, "validate rename session acquiring lock whether is original table before unlock tables in cut-over phase")
-=======
 	flag.IntVar(&migrationContext.BinlogSyncerMaxReconnectAttempts, "binlogsyncer-max-reconnect-attempts", 0, "when master node fails, the maximum number of binlog synchronization attempts to reconnect. 0 is unlimited")
 
->>>>>>> 347d8e02
 	maxLoad := flag.String("max-load", "", "Comma delimited status-name=threshold. e.g: 'Threads_running=100,Threads_connected=500'. When status exceeds threshold, app throttles writes")
 	criticalLoad := flag.String("critical-load", "", "Comma delimited status-name=threshold, same format as --max-load. When status exceeds threshold, app panics and quits")
 	flag.Int64Var(&migrationContext.CriticalLoadIntervalMilliseconds, "critical-load-interval-millis", 0, "When 0, migration immediately bails out upon meeting critical-load. When non-zero, a second check is done after given interval, and migration only bails out if 2nd check still meets critical load")
