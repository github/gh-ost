/*
   Copyright 2016 GitHub Inc.
	 See https://github.com/github/gh-ost/blob/master/LICENSE
*/

package mysql

import (
	gosql "database/sql"
	"fmt"
	"strings"
	"sync"
	"time"

	"github.com/github/gh-ost/go/sql"

	"github.com/outbrain/golib/log"
	"github.com/outbrain/golib/sqlutils"
)

const (
<<<<<<< HEAD
	MaxTableNameLength           = 64
	MaxReplicationPasswordLength = 32
	MaxDBPoolConnections         = 3
)
=======
	Error1017CantFindFile     = "Error 1017:"
	Error1146TableDoesntExist = "Error 1146:"
)

const MaxTableNameLength = 64
const MaxReplicationPasswordLength = 32
>>>>>>> b3502ebc

type ReplicationLagResult struct {
	Key InstanceKey
	Lag time.Duration
	Err error
}

func NewNoReplicationLagResult() *ReplicationLagResult {
	return &ReplicationLagResult{Lag: 0, Err: nil}
}

func (this *ReplicationLagResult) HasLag() bool {
	return this.Lag > 0
}

// knownDBs is a DB cache by uri
var knownDBs map[string]*gosql.DB = make(map[string]*gosql.DB)
var knownDBsMutex = &sync.Mutex{}

func GetDB(migrationUuid string, mysql_uri string) (db *gosql.DB, exists bool, err error) {
	cacheKey := migrationUuid + ":" + mysql_uri

	knownDBsMutex.Lock()
	defer knownDBsMutex.Unlock()

	if db, exists = knownDBs[cacheKey]; !exists {
		db, err = gosql.Open("mysql", mysql_uri)
		if err != nil {
			return nil, false, err
		}
		db.SetMaxOpenConns(MaxDBPoolConnections)
		db.SetMaxIdleConns(MaxDBPoolConnections)
		knownDBs[cacheKey] = db
	}
	return db, exists, nil
}

// GetReplicationLagFromSlaveStatus returns replication lag for a given db; via SHOW SLAVE STATUS
func GetReplicationLagFromSlaveStatus(informationSchemaDb *gosql.DB) (replicationLag time.Duration, err error) {
	err = sqlutils.QueryRowsMap(informationSchemaDb, `show slave status`, func(m sqlutils.RowMap) error {
		slaveIORunning := m.GetString("Slave_IO_Running")
		slaveSQLRunning := m.GetString("Slave_SQL_Running")
		secondsBehindMaster := m.GetNullInt64("Seconds_Behind_Master")
		if !secondsBehindMaster.Valid {
			return fmt.Errorf("replication not running; Slave_IO_Running=%+v, Slave_SQL_Running=%+v", slaveIORunning, slaveSQLRunning)
		}
		replicationLag = time.Duration(secondsBehindMaster.Int64) * time.Second
		return nil
	})

	return replicationLag, err
}

func GetMasterKeyFromSlaveStatus(connectionConfig *ConnectionConfig) (masterKey *InstanceKey, err error) {
	currentUri := connectionConfig.GetDBUri("information_schema")
	// This function is only called once, okay to not have a cached connection pool
	db, err := gosql.Open("mysql", currentUri)
	if err != nil {
		return nil, err
	}
	defer db.Close()

	err = sqlutils.QueryRowsMap(db, `show slave status`, func(rowMap sqlutils.RowMap) error {
		// We wish to recognize the case where the topology's master actually has replication configuration.
		// This can happen when a DBA issues a `RESET SLAVE` instead of `RESET SLAVE ALL`.

		// An empty log file indicates this is a master:
		if rowMap.GetString("Master_Log_File") == "" {
			return nil
		}

		slaveIORunning := rowMap.GetString("Slave_IO_Running")
		slaveSQLRunning := rowMap.GetString("Slave_SQL_Running")

		if slaveIORunning != "Yes" || slaveSQLRunning != "Yes" {
			return fmt.Errorf("Replication on %+v is broken: Slave_IO_Running: %s, Slave_SQL_Running: %s. Please make sure replication runs before using gh-ost.",
				connectionConfig.Key,
				slaveIORunning,
				slaveSQLRunning,
			)
		}

		masterKey = &InstanceKey{
			Hostname: rowMap.GetString("Master_Host"),
			Port:     rowMap.GetInt("Master_Port"),
		}
		return nil
	})

	return masterKey, err
}

func GetMasterConnectionConfigSafe(connectionConfig *ConnectionConfig, visitedKeys *InstanceKeyMap, allowMasterMaster bool) (masterConfig *ConnectionConfig, err error) {
	log.Debugf("Looking for master on %+v", connectionConfig.Key)

	masterKey, err := GetMasterKeyFromSlaveStatus(connectionConfig)
	if err != nil {
		return nil, err
	}
	if masterKey == nil {
		return connectionConfig, nil
	}
	if !masterKey.IsValid() {
		return connectionConfig, nil
	}
	masterConfig = connectionConfig.Duplicate()
	masterConfig.Key = *masterKey

	log.Debugf("Master of %+v is %+v", connectionConfig.Key, masterConfig.Key)
	if visitedKeys.HasKey(masterConfig.Key) {
		if allowMasterMaster {
			return connectionConfig, nil
		}
		return nil, fmt.Errorf("There seems to be a master-master setup at %+v. This is unsupported. Bailing out", masterConfig.Key)
	}
	visitedKeys.AddKey(masterConfig.Key)
	return GetMasterConnectionConfigSafe(masterConfig, visitedKeys, allowMasterMaster)
}

func GetReplicationBinlogCoordinates(db *gosql.DB) (readBinlogCoordinates *BinlogCoordinates, executeBinlogCoordinates *BinlogCoordinates, err error) {
	err = sqlutils.QueryRowsMap(db, `show slave status`, func(m sqlutils.RowMap) error {
		readBinlogCoordinates = &BinlogCoordinates{
			LogFile: m.GetString("Master_Log_File"),
			LogPos:  m.GetInt64("Read_Master_Log_Pos"),
		}
		executeBinlogCoordinates = &BinlogCoordinates{
			LogFile: m.GetString("Relay_Master_Log_File"),
			LogPos:  m.GetInt64("Exec_Master_Log_Pos"),
		}
		return nil
	})
	return readBinlogCoordinates, executeBinlogCoordinates, err
}

func GetSelfBinlogCoordinates(db *gosql.DB) (selfBinlogCoordinates *BinlogCoordinates, err error) {
	err = sqlutils.QueryRowsMap(db, `show master status`, func(m sqlutils.RowMap) error {
		selfBinlogCoordinates = &BinlogCoordinates{
			LogFile: m.GetString("File"),
			LogPos:  m.GetInt64("Position"),
		}
		return nil
	})
	return selfBinlogCoordinates, err
}

// GetInstanceKey reads hostname and port on given DB
func GetInstanceKey(db *gosql.DB) (instanceKey *InstanceKey, err error) {
	instanceKey = &InstanceKey{}
	err = db.QueryRow(`select @@global.hostname, @@global.port`).Scan(&instanceKey.Hostname, &instanceKey.Port)
	return instanceKey, err
}

// GetTableColumns reads column list from given table
func GetTableColumns(db *gosql.DB, databaseName, tableName string) (*sql.ColumnList, *sql.ColumnList, error) {
	query := fmt.Sprintf(`
		show columns from %s.%s
		`,
		sql.EscapeName(databaseName),
		sql.EscapeName(tableName),
	)
	columnNames := []string{}
	virtualColumnNames := []string{}
	err := sqlutils.QueryRowsMap(db, query, func(rowMap sqlutils.RowMap) error {
		columnName := rowMap.GetString("Field")
		columnNames = append(columnNames, columnName)
		if strings.Contains(rowMap.GetString("Extra"), " GENERATED") {
			log.Debugf("%s is a generated column", columnName)
			virtualColumnNames = append(virtualColumnNames, columnName)
		}
		return nil
	})
	if err != nil {
		return nil, nil, err
	}
	if len(columnNames) == 0 {
		return nil, nil, log.Errorf("Found 0 columns on %s.%s. Bailing out",
			sql.EscapeName(databaseName),
			sql.EscapeName(tableName),
		)
	}
	return sql.NewColumnList(columnNames), sql.NewColumnList(virtualColumnNames), nil
}<|MERGE_RESOLUTION|>--- conflicted
+++ resolved
@@ -19,19 +19,12 @@
 )
 
 const (
-<<<<<<< HEAD
-	MaxTableNameLength           = 64
-	MaxReplicationPasswordLength = 32
-	MaxDBPoolConnections         = 3
-)
-=======
 	Error1017CantFindFile     = "Error 1017:"
 	Error1146TableDoesntExist = "Error 1146:"
 )
 
 const MaxTableNameLength = 64
 const MaxReplicationPasswordLength = 32
->>>>>>> b3502ebc
 
 type ReplicationLagResult struct {
 	Key InstanceKey
@@ -51,22 +44,23 @@
 var knownDBs map[string]*gosql.DB = make(map[string]*gosql.DB)
 var knownDBsMutex = &sync.Mutex{}
 
-func GetDB(migrationUuid string, mysql_uri string) (db *gosql.DB, exists bool, err error) {
+func GetDB(migrationUuid string, mysql_uri string) (*gosql.DB, bool, error) {
 	cacheKey := migrationUuid + ":" + mysql_uri
 
 	knownDBsMutex.Lock()
-	defer knownDBsMutex.Unlock()
-
-	if db, exists = knownDBs[cacheKey]; !exists {
-		db, err = gosql.Open("mysql", mysql_uri)
-		if err != nil {
-			return nil, false, err
-		}
-		db.SetMaxOpenConns(MaxDBPoolConnections)
-		db.SetMaxIdleConns(MaxDBPoolConnections)
-		knownDBs[cacheKey] = db
-	}
-	return db, exists, nil
+	defer func() {
+		knownDBsMutex.Unlock()
+	}()
+
+	var exists bool
+	if _, exists = knownDBs[cacheKey]; !exists {
+		if db, err := gosql.Open("mysql", mysql_uri); err == nil {
+			knownDBs[cacheKey] = db
+		} else {
+			return db, exists, err
+		}
+	}
+	return knownDBs[cacheKey], exists, nil
 }
 
 // GetReplicationLagFromSlaveStatus returns replication lag for a given db; via SHOW SLAVE STATUS
