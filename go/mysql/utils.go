--- conflicted
+++ resolved
@@ -213,7 +213,6 @@
 	return sql.NewColumnList(columnNames), sql.NewColumnList(virtualColumnNames), nil
 }
 
-<<<<<<< HEAD
 // GetTriggers reads trigger list from given table
 func GetTriggers(db *gosql.DB, databaseName, tableName string) (triggers []Trigger, err error) {
 	query := fmt.Sprintf(`select trigger_name as name, event_manipulation as event, action_statement as statement, action_timing as timing
@@ -233,10 +232,10 @@
 		return nil, err
 	}
 	return triggers, nil
-=======
+}
+
 // Kill executes a KILL QUERY by connection id
 func Kill(db *gosql.DB, connectionID string) error {
 	_, err := db.Exec(`KILL QUERY %s`, connectionID)
 	return err
->>>>>>> 3f44e043
 }