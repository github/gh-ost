--- conflicted
+++ resolved
@@ -549,7 +549,6 @@
 
 	this.migrationContext.Log.Infof("As instructed, I'm issuing a SELECT COUNT(*) on the table. This may take a while")
 
-<<<<<<< HEAD
 	conn, err := this.db.Conn(ctx)
 	if err != nil {
 		return err
@@ -561,10 +560,7 @@
 		return err
 	}
 
-	query := fmt.Sprintf(`select /* gh-ost */ count(*) as rows from %s.%s`, sql.EscapeName(this.migrationContext.DatabaseName), sql.EscapeName(this.migrationContext.OriginalTableName))
-=======
 	query := fmt.Sprintf(`select /* gh-ost */ count(*) as count_rows from %s.%s`, sql.EscapeName(this.migrationContext.DatabaseName), sql.EscapeName(this.migrationContext.OriginalTableName))
->>>>>>> aef2a699
 	var rowsEstimate int64
 	if err := conn.QueryRowContext(ctx, query).Scan(&rowsEstimate); err != nil {
 		switch err {
