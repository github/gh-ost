/*
   Copyright 2022 GitHub Inc.
	 See https://github.com/github/gh-ost/blob/master/LICENSE
*/

package logic

import (
	gosql "database/sql"
	"fmt"
	"regexp"
	"strings"
	"sync/atomic"
	"time"

	"github.com/github/gh-ost/go/base"
	"github.com/github/gh-ost/go/binlog"
	"github.com/github/gh-ost/go/sql"

	"context"
	"database/sql/driver"

	"github.com/github/gh-ost/go/mysql"
	drivermysql "github.com/go-sql-driver/mysql"
	"github.com/openark/golib/sqlutils"
)

const (
	GhostChangelogTableComment = "gh-ost changelog"
	atomicCutOverMagicHint     = "ghost-cut-over-sentry"
)

type dmlBuildResult struct {
	query     string
	args      []interface{}
	rowsDelta int64
	err       error
}

func newDmlBuildResult(query string, args []interface{}, rowsDelta int64, err error) *dmlBuildResult {
	return &dmlBuildResult{
		query:     query,
		args:      args,
		rowsDelta: rowsDelta,
		err:       err,
	}
}

func newDmlBuildResultError(err error) *dmlBuildResult {
	return &dmlBuildResult{
		err: err,
	}
}

// Applier connects and writes the applier-server, which is the server where migration
// happens. This is typically the master, but could be a replica when `--test-on-replica` or
// `--execute-on-replica` are given.
// Applier is the one to actually write row data and apply binlog events onto the ghost table.
// It is where the ghost & changelog tables get created. It is where the cut-over phase happens.
type Applier struct {
	connectionConfig  *mysql.ConnectionConfig
	db                *gosql.DB
	singletonDB       *gosql.DB
	migrationContext  *base.MigrationContext
	finishedMigrating int64
	name              string

	dmlDeleteQueryBuilder *sql.DMLDeleteQueryBuilder
	dmlInsertQueryBuilder *sql.DMLInsertQueryBuilder
	dmlUpdateQueryBuilder *sql.DMLUpdateQueryBuilder
}

func NewApplier(migrationContext *base.MigrationContext) *Applier {
	return &Applier{
		connectionConfig:  migrationContext.ApplierConnectionConfig,
		migrationContext:  migrationContext,
		finishedMigrating: 0,
		name:              "applier",
	}
}

func (this *Applier) InitDBConnections() (err error) {
	applierUri := this.connectionConfig.GetDBUri(this.migrationContext.DatabaseName)
	uriWithMulti := fmt.Sprintf("%s&multiStatements=true", applierUri)
	if this.db, _, err = mysql.GetDB(this.migrationContext.Uuid, uriWithMulti); err != nil {
		return err
	}
	singletonApplierUri := fmt.Sprintf("%s&timeout=0", applierUri)
	if this.singletonDB, _, err = mysql.GetDB(this.migrationContext.Uuid, singletonApplierUri); err != nil {
		return err
	}
	this.singletonDB.SetMaxOpenConns(1)
	version, err := base.ValidateConnection(this.db, this.connectionConfig, this.migrationContext, this.name)
	if err != nil {
		return err
	}
	if _, err := base.ValidateConnection(this.singletonDB, this.connectionConfig, this.migrationContext, this.name); err != nil {
		return err
	}
	this.migrationContext.ApplierMySQLVersion = version
	if err := this.validateAndReadGlobalVariables(); err != nil {
		return err
	}
	if !this.migrationContext.AliyunRDS && !this.migrationContext.GoogleCloudPlatform && !this.migrationContext.AzureMySQL {
		if impliedKey, err := mysql.GetInstanceKey(this.db); err != nil {
			return err
		} else {
			this.connectionConfig.ImpliedKey = impliedKey
		}
	}
	if err := this.readTableColumns(); err != nil {
		return err
	}
	this.migrationContext.Log.Infof("Applier initiated on %+v, version %+v", this.connectionConfig.ImpliedKey, this.migrationContext.ApplierMySQLVersion)
	return nil
}

func (this *Applier) prepareQueries() (err error) {
	if this.dmlDeleteQueryBuilder, err = sql.NewDMLDeleteQueryBuilder(
		this.migrationContext.DatabaseName,
		this.migrationContext.GetGhostTableName(),
		this.migrationContext.OriginalTableColumns,
		&this.migrationContext.UniqueKey.Columns,
	); err != nil {
		return err
	}
	if this.dmlInsertQueryBuilder, err = sql.NewDMLInsertQueryBuilder(
		this.migrationContext.DatabaseName,
		this.migrationContext.GetGhostTableName(),
		this.migrationContext.OriginalTableColumns,
		this.migrationContext.SharedColumns,
		this.migrationContext.MappedSharedColumns,
	); err != nil {
		return err
	}
	if this.dmlUpdateQueryBuilder, err = sql.NewDMLUpdateQueryBuilder(
		this.migrationContext.DatabaseName,
		this.migrationContext.GetGhostTableName(),
		this.migrationContext.OriginalTableColumns,
		this.migrationContext.SharedColumns,
		this.migrationContext.MappedSharedColumns,
		&this.migrationContext.UniqueKey.Columns,
	); err != nil {
		return err
	}
	return nil
}

// validateAndReadGlobalVariables potentially reads server global variables, such as the time_zone and wait_timeout.
func (this *Applier) validateAndReadGlobalVariables() error {
	query := `select /* gh-ost */ @@global.time_zone, @@global.wait_timeout`
	if err := this.db.QueryRow(query).Scan(
		&this.migrationContext.ApplierTimeZone,
		&this.migrationContext.ApplierWaitTimeout,
	); err != nil {
		return err
	}

	this.migrationContext.Log.Infof("will use time_zone='%s' on applier", this.migrationContext.ApplierTimeZone)
	return nil
}

// generateSqlModeQuery return a `sql_mode = ...` query, to be wrapped with a `set session` or `set global`,
// based on gh-ost configuration:
// - User may skip strict mode
// - User may allow zero dats or zero in dates
func (this *Applier) generateSqlModeQuery() string {
	sqlModeAddendum := []string{`NO_AUTO_VALUE_ON_ZERO`}
	if !this.migrationContext.SkipStrictMode {
		sqlModeAddendum = append(sqlModeAddendum, `STRICT_ALL_TABLES`)
	}
	sqlModeQuery := fmt.Sprintf("CONCAT(@@session.sql_mode, ',%s')", strings.Join(sqlModeAddendum, ","))
	if this.migrationContext.AllowZeroInDate {
		sqlModeQuery = fmt.Sprintf("REPLACE(REPLACE(%s, 'NO_ZERO_IN_DATE', ''), 'NO_ZERO_DATE', '')", sqlModeQuery)
	}

	return fmt.Sprintf("sql_mode = %s", sqlModeQuery)
}

// generateInstantDDLQuery returns the SQL for this ALTER operation
// with an INSTANT assertion (requires MySQL 8.0+)
func (this *Applier) generateInstantDDLQuery() string {
	return fmt.Sprintf(`ALTER /* gh-ost */ TABLE %s.%s %s, ALGORITHM=INSTANT`,
		sql.EscapeName(this.migrationContext.DatabaseName),
		sql.EscapeName(this.migrationContext.OriginalTableName),
		this.migrationContext.AlterStatementOptions,
	)
}

// readTableColumns reads table columns on applier
func (this *Applier) readTableColumns() (err error) {
	this.migrationContext.Log.Infof("Examining table structure on applier")
	this.migrationContext.OriginalTableColumnsOnApplier, _, err = mysql.GetTableColumns(this.db, this.migrationContext.DatabaseName, this.migrationContext.OriginalTableName)
	if err != nil {
		return err
	}
	return nil
}

// showTableStatus returns the output of `show table status like '...'` command
func (this *Applier) showTableStatus(tableName string) (rowMap sqlutils.RowMap) {
	query := fmt.Sprintf(`show /* gh-ost */ table status from %s like '%s'`, sql.EscapeName(this.migrationContext.DatabaseName), tableName)
	sqlutils.QueryRowsMap(this.db, query, func(m sqlutils.RowMap) error {
		rowMap = m
		return nil
	})
	return rowMap
}

// tableExists checks if a given table exists in database
func (this *Applier) tableExists(tableName string) (tableFound bool) {
	m := this.showTableStatus(tableName)
	return (m != nil)
}

// ValidateOrDropExistingTables verifies ghost and changelog tables do not exist,
// or attempts to drop them if instructed to.
func (this *Applier) ValidateOrDropExistingTables() error {
	if this.migrationContext.InitiallyDropGhostTable {
		if err := this.DropGhostTable(); err != nil {
			return err
		}
	}
	if this.tableExists(this.migrationContext.GetGhostTableName()) {
		return fmt.Errorf("Table %s already exists. Panicking. Use --initially-drop-ghost-table to force dropping it, though I really prefer that you drop it or rename it away", sql.EscapeName(this.migrationContext.GetGhostTableName()))
	}
	if this.migrationContext.InitiallyDropOldTable {
		if err := this.DropOldTable(); err != nil {
			return err
		}
	}
	if len(this.migrationContext.GetOldTableName()) > mysql.MaxTableNameLength {
		this.migrationContext.Log.Fatalf("--timestamp-old-table defined, but resulting table name (%s) is too long (only %d characters allowed)", this.migrationContext.GetOldTableName(), mysql.MaxTableNameLength)
	}

	if this.tableExists(this.migrationContext.GetOldTableName()) {
		return fmt.Errorf("Table %s already exists. Panicking. Use --initially-drop-old-table to force dropping it, though I really prefer that you drop it or rename it away", sql.EscapeName(this.migrationContext.GetOldTableName()))
	}

	return nil
}

// AttemptInstantDDL attempts to use instant DDL (from MySQL 8.0, and earlier in Aurora and some others).
// If successful, the operation is only a meta-data change so a lot of time is saved!
// The risk of attempting to instant DDL when not supported is that a metadata lock may be acquired.
// This is minor, since gh-ost will eventually require a metadata lock anyway, but at the cut-over stage.
// Instant operations include:
// - Adding a column
// - Dropping a column
// - Dropping an index
// - Extending a VARCHAR column
// - Adding a virtual generated column
// It is not reliable to parse the `alter` statement to determine if it is instant or not.
// This is because the table might be in an older row format, or have some other incompatibility
// that is difficult to identify.
func (this *Applier) AttemptInstantDDL() error {
	query := this.generateInstantDDLQuery()
	this.migrationContext.Log.Infof("INSTANT DDL query is: %s", query)

	// Reuse cut-over-lock-timeout from regular migration process to reduce risk
	// in situations where there may be long-running transactions.
	tableLockTimeoutSeconds := this.migrationContext.CutOverLockTimeoutSeconds * 2
	this.migrationContext.Log.Infof("Setting LOCK timeout as %d seconds", tableLockTimeoutSeconds)
	lockTimeoutQuery := fmt.Sprintf(`set /* gh-ost */ session lock_wait_timeout:=%d`, tableLockTimeoutSeconds)
	if _, err := this.db.Exec(lockTimeoutQuery); err != nil {
		return err
	}
	// We don't need a trx, because for instant DDL the SQL mode doesn't matter.
	_, err := this.db.Exec(query)
	return err
}

// CreateGhostTable creates the ghost table on the applier host
func (this *Applier) CreateGhostTable() error {
	query := fmt.Sprintf(`create /* gh-ost */ table %s.%s like %s.%s`,
		sql.EscapeName(this.migrationContext.DatabaseName),
		sql.EscapeName(this.migrationContext.GetGhostTableName()),
		sql.EscapeName(this.migrationContext.DatabaseName),
		sql.EscapeName(this.migrationContext.OriginalTableName),
	)
	this.migrationContext.Log.Infof("Creating ghost table %s.%s",
		sql.EscapeName(this.migrationContext.DatabaseName),
		sql.EscapeName(this.migrationContext.GetGhostTableName()),
	)

	err := func() error {
		tx, err := this.db.Begin()
		if err != nil {
			return err
		}
		defer tx.Rollback()

		sessionQuery := fmt.Sprintf(`SET SESSION time_zone = '%s'`, this.migrationContext.ApplierTimeZone)
		sessionQuery = fmt.Sprintf("%s, %s", sessionQuery, this.generateSqlModeQuery())

		if _, err := tx.Exec(sessionQuery); err != nil {
			return err
		}
		if _, err := tx.Exec(query); err != nil {
			return err
		}
		this.migrationContext.Log.Infof("Ghost table created")
		if err := tx.Commit(); err != nil {
			// Neither SET SESSION nor ALTER are really transactional, so strictly speaking
			// there's no need to commit; but let's do this the legit way anyway.
			return err
		}
		return nil
	}()

	return err
}

// AlterGhost applies `alter` statement on ghost table
func (this *Applier) AlterGhost() error {
	query := fmt.Sprintf(`alter /* gh-ost */ table %s.%s %s`,
		sql.EscapeName(this.migrationContext.DatabaseName),
		sql.EscapeName(this.migrationContext.GetGhostTableName()),
		this.migrationContext.AlterStatementOptions,
	)
	this.migrationContext.Log.Infof("Altering ghost table %s.%s",
		sql.EscapeName(this.migrationContext.DatabaseName),
		sql.EscapeName(this.migrationContext.GetGhostTableName()),
	)
	this.migrationContext.Log.Debugf("ALTER statement: %s", query)

	err := func() error {
		tx, err := this.db.Begin()
		if err != nil {
			return err
		}
		defer tx.Rollback()

		sessionQuery := fmt.Sprintf(`SET SESSION time_zone = '%s'`, this.migrationContext.ApplierTimeZone)
		sessionQuery = fmt.Sprintf("%s, %s", sessionQuery, this.generateSqlModeQuery())

		if _, err := tx.Exec(sessionQuery); err != nil {
			return err
		}
		if _, err := tx.Exec(query); err != nil {
			return err
		}
		this.migrationContext.Log.Infof("Ghost table altered")
		if err := tx.Commit(); err != nil {
			// Neither SET SESSION nor ALTER are really transactional, so strictly speaking
			// there's no need to commit; but let's do this the legit way anyway.
			return err
		}
		return nil
	}()

	return err
}

// AlterGhost applies `alter` statement on ghost table
func (this *Applier) AlterGhostAutoIncrement() error {
	query := fmt.Sprintf(`alter /* gh-ost */ table %s.%s AUTO_INCREMENT=%d`,
		sql.EscapeName(this.migrationContext.DatabaseName),
		sql.EscapeName(this.migrationContext.GetGhostTableName()),
		this.migrationContext.OriginalTableAutoIncrement,
	)
	this.migrationContext.Log.Infof("Altering ghost table AUTO_INCREMENT value %s.%s",
		sql.EscapeName(this.migrationContext.DatabaseName),
		sql.EscapeName(this.migrationContext.GetGhostTableName()),
	)
	this.migrationContext.Log.Debugf("AUTO_INCREMENT ALTER statement: %s", query)
	if _, err := sqlutils.ExecNoPrepare(this.db, query); err != nil {
		return err
	}
	this.migrationContext.Log.Infof("Ghost table AUTO_INCREMENT altered")
	return nil
}

// CreateChangelogTable creates the changelog table on the applier host
func (this *Applier) CreateChangelogTable() error {
	if err := this.DropChangelogTable(); err != nil {
		return err
	}
	query := fmt.Sprintf(`create /* gh-ost */ table %s.%s (
			id bigint unsigned auto_increment,
			last_update timestamp not null DEFAULT CURRENT_TIMESTAMP ON UPDATE CURRENT_TIMESTAMP,
			hint varchar(64) charset ascii not null,
			value varchar(4096) charset ascii not null,
			primary key(id),
			unique key hint_uidx(hint)
		) auto_increment=256 comment='%s'`,
		sql.EscapeName(this.migrationContext.DatabaseName),
		sql.EscapeName(this.migrationContext.GetChangelogTableName()),
		GhostChangelogTableComment,
	)
	this.migrationContext.Log.Infof("Creating changelog table %s.%s",
		sql.EscapeName(this.migrationContext.DatabaseName),
		sql.EscapeName(this.migrationContext.GetChangelogTableName()),
	)
	if _, err := sqlutils.ExecNoPrepare(this.db, query); err != nil {
		return err
	}
	this.migrationContext.Log.Infof("Changelog table created")
	return nil
}

// dropTable drops a given table on the applied host
func (this *Applier) dropTable(tableName string) error {
	query := fmt.Sprintf(`drop /* gh-ost */ table if exists %s.%s`,
		sql.EscapeName(this.migrationContext.DatabaseName),
		sql.EscapeName(tableName),
	)
	this.migrationContext.Log.Infof("Dropping table %s.%s",
		sql.EscapeName(this.migrationContext.DatabaseName),
		sql.EscapeName(tableName),
	)
	if _, err := sqlutils.ExecNoPrepare(this.db, query); err != nil {
		return err
	}
	this.migrationContext.Log.Infof("Table dropped")
	return nil
}

// dropTriggers drop the triggers on the applied host
func (this *Applier) DropTriggersFromGhost() error {
	if len(this.migrationContext.Triggers) > 0 {
		for _, trigger := range this.migrationContext.Triggers {
			triggerName := this.migrationContext.GetGhostTriggerName(trigger.Name)
			query := fmt.Sprintf("drop trigger if exists %s", sql.EscapeName(triggerName))
			_, err := sqlutils.ExecNoPrepare(this.db, query)
			if err != nil {
				return err
			}
			this.migrationContext.Log.Infof("Trigger '%s' dropped", triggerName)
		}
	}
	return nil
}

// createTriggers creates the triggers on the applied host
func (this *Applier) createTriggers(tableName string) error {
	if len(this.migrationContext.Triggers) > 0 {
		for _, trigger := range this.migrationContext.Triggers {
			triggerName := this.migrationContext.GetGhostTriggerName(trigger.Name)
			query := fmt.Sprintf(`create /* gh-ost */ trigger %s %s %s on %s.%s for each row
		%s`,
				sql.EscapeName(triggerName),
				trigger.Timing,
				trigger.Event,
				sql.EscapeName(this.migrationContext.DatabaseName),
				sql.EscapeName(tableName),
				trigger.Statement,
			)
			this.migrationContext.Log.Infof("Createing trigger %s on %s.%s",
				sql.EscapeName(triggerName),
				sql.EscapeName(this.migrationContext.DatabaseName),
				sql.EscapeName(tableName),
			)
			if _, err := sqlutils.ExecNoPrepare(this.db, query); err != nil {
				return err
			}
		}
		this.migrationContext.Log.Infof("Triggers created on %s", tableName)
	}
	return nil
}

// CreateTriggers creates the original triggers on applier host
func (this *Applier) CreateTriggersOnGhost() error {
	err := this.createTriggers(this.migrationContext.GetGhostTableName())
	return err
}

// DropChangelogTable drops the changelog table on the applier host
func (this *Applier) DropChangelogTable() error {
	return this.dropTable(this.migrationContext.GetChangelogTableName())
}

// DropOldTable drops the _Old table on the applier host
func (this *Applier) DropOldTable() error {
	return this.dropTable(this.migrationContext.GetOldTableName())
}

// DropGhostTable drops the ghost table on the applier host
func (this *Applier) DropGhostTable() error {
	return this.dropTable(this.migrationContext.GetGhostTableName())
}

// WriteChangelog writes a value to the changelog table.
// It returns the hint as given, for convenience
func (this *Applier) WriteChangelog(hint, value string) (string, error) {
	explicitId := 0
	switch hint {
	case "heartbeat":
		explicitId = 1
	case "state":
		explicitId = 2
	case "throttle":
		explicitId = 3
	}
	query := fmt.Sprintf(`
		insert /* gh-ost */
		into
			%s.%s
			(id, hint, value)
		values
			(NULLIF(?, 0), ?, ?)
		on duplicate key update
			last_update=NOW(),
			value=VALUES(value)`,
		sql.EscapeName(this.migrationContext.DatabaseName),
		sql.EscapeName(this.migrationContext.GetChangelogTableName()),
	)
	_, err := sqlutils.ExecNoPrepare(this.db, query, explicitId, hint, value)
	return hint, err
}

func (this *Applier) WriteAndLogChangelog(hint, value string) (string, error) {
	this.WriteChangelog(hint, value)
	return this.WriteChangelog(fmt.Sprintf("%s at %d", hint, time.Now().UnixNano()), value)
}

func (this *Applier) WriteChangelogState(value string) (string, error) {
	return this.WriteAndLogChangelog("state", value)
}

// InitiateHeartbeat creates a heartbeat cycle, writing to the changelog table.
// This is done asynchronously
func (this *Applier) InitiateHeartbeat() {
	var numSuccessiveFailures int64
	injectHeartbeat := func() error {
		if atomic.LoadInt64(&this.migrationContext.HibernateUntil) > 0 {
			return nil
		}
		if _, err := this.WriteChangelog("heartbeat", time.Now().Format(time.RFC3339Nano)); err != nil {
			numSuccessiveFailures++
			if numSuccessiveFailures > this.migrationContext.MaxRetries() {
				return this.migrationContext.Log.Errore(err)
			}
		} else {
			numSuccessiveFailures = 0
		}
		return nil
	}
	injectHeartbeat()

	ticker := time.NewTicker(time.Duration(this.migrationContext.HeartbeatIntervalMilliseconds) * time.Millisecond)
	defer ticker.Stop()
	for range ticker.C {
		if atomic.LoadInt64(&this.finishedMigrating) > 0 {
			return
		}
		// Generally speaking, we would issue a goroutine, but I'd actually rather
		// have this block the loop rather than spam the master in the event something
		// goes wrong
		if throttle, _, reasonHint := this.migrationContext.IsThrottled(); throttle && (reasonHint == base.UserCommandThrottleReasonHint) {
			continue
		}
		if err := injectHeartbeat(); err != nil {
			return
		}
	}
}

// ExecuteThrottleQuery executes the `--throttle-query` and returns its results.
func (this *Applier) ExecuteThrottleQuery() (int64, error) {
	throttleQuery := this.migrationContext.GetThrottleQuery()

	if throttleQuery == "" {
		return 0, nil
	}
	var result int64
	if err := this.db.QueryRow(throttleQuery).Scan(&result); err != nil {
		return 0, this.migrationContext.Log.Errore(err)
	}
	return result, nil
}

// readMigrationMinValues returns the minimum values to be iterated on rowcopy
func (this *Applier) readMigrationMinValues(tx *gosql.Tx, uniqueKey *sql.UniqueKey) error {
	this.migrationContext.Log.Debugf("Reading migration range according to key: %s", uniqueKey.Name)
	query, err := sql.BuildUniqueKeyMinValuesPreparedQuery(this.migrationContext.DatabaseName, this.migrationContext.OriginalTableName, uniqueKey)
	if err != nil {
		return err
	}

	rows, err := tx.Query(query)
	if err != nil {
		return err
	}
	defer rows.Close()

	for rows.Next() {
		this.migrationContext.MigrationRangeMinValues = sql.NewColumnValues(uniqueKey.Len())
		if err = rows.Scan(this.migrationContext.MigrationRangeMinValues.ValuesPointers...); err != nil {
			return err
		}
	}
	this.migrationContext.Log.Infof("Migration min values: [%s]", this.migrationContext.MigrationRangeMinValues)

	return rows.Err()
}

// readMigrationMaxValues returns the maximum values to be iterated on rowcopy
func (this *Applier) readMigrationMaxValues(tx *gosql.Tx, uniqueKey *sql.UniqueKey) error {
	this.migrationContext.Log.Debugf("Reading migration range according to key: %s", uniqueKey.Name)
	query, err := sql.BuildUniqueKeyMaxValuesPreparedQuery(this.migrationContext.DatabaseName, this.migrationContext.OriginalTableName, uniqueKey)
	if err != nil {
		return err
	}

	rows, err := tx.Query(query)
	if err != nil {
		return err
	}
	defer rows.Close()

	for rows.Next() {
		this.migrationContext.MigrationRangeMaxValues = sql.NewColumnValues(uniqueKey.Len())
		if err = rows.Scan(this.migrationContext.MigrationRangeMaxValues.ValuesPointers...); err != nil {
			return err
		}
	}
	this.migrationContext.Log.Infof("Migration max values: [%s]", this.migrationContext.MigrationRangeMaxValues)

	return rows.Err()
}

// ReadMigrationRangeValues reads min/max values that will be used for rowcopy.
// Before read min/max, write a changelog state into the ghc table to avoid lost data in mysql two-phase commit.
/*
Detail description of the lost data in mysql two-phase commit issue by @Fanduzi:
	When using semi-sync and setting rpl_semi_sync_master_wait_point=AFTER_SYNC,
	if an INSERT statement is being committed but blocks due to an unmet ack count,
	the data inserted by the transaction is not visible to ReadMigrationRangeValues,
	so the copy of the existing data in the table does not include the new row inserted by the transaction.
	However, the binlog event for the transaction is already written to the binlog,
	so the addDMLEventsListener only captures the binlog event after the transaction,
	and thus the transaction's binlog event is not captured, resulting in data loss.

	If write a changelog into ghc table before ReadMigrationRangeValues, and the transaction commit blocks
	because the ack is not met, then the changelog will not be able to write, so the ReadMigrationRangeValues
	will not be run. When the changelog writes successfully, the ReadMigrationRangeValues will read the
	newly inserted data, thus Avoiding data loss due to the above problem.
*/
func (this *Applier) ReadMigrationRangeValues() error {
	if _, err := this.WriteChangelogState(string(ReadMigrationRangeValues)); err != nil {
		return err
	}

	tx, err := this.db.Begin()
	if err != nil {
		return err
	}
	defer tx.Rollback()

	if err := this.readMigrationMinValues(tx, this.migrationContext.UniqueKey); err != nil {
		return err
	}
	if err := this.readMigrationMaxValues(tx, this.migrationContext.UniqueKey); err != nil {
		return err
	}

	return tx.Commit()
}

// CalculateNextIterationRangeEndValues reads the next-iteration-range-end unique key values,
// which will be used for copying the next chunk of rows. Ir returns "false" if there is
// no further chunk to work through, i.e. we're past the last chunk and are done with
// iterating the range (and this done with copying row chunks)
<<<<<<< HEAD
func (this *Applier) CalculateNextIterationRangeEndValues() (hasFurtherRange bool, expectedRowCount int64, err error) {
=======
func (this *Applier) CalculateNextIterationRangeEndValues() (hasFurtherRange bool, err error) {
	this.migrationContext.MigrationIterationRangeMinValues = this.migrationContext.MigrationIterationRangeMaxValues
	if this.migrationContext.MigrationIterationRangeMinValues == nil {
		this.migrationContext.MigrationIterationRangeMinValues = this.migrationContext.MigrationRangeMinValues
	}
>>>>>>> 7c40d9eb
	for i := 0; i < 2; i++ {
		buildFunc := sql.BuildUniqueKeyRangeEndPreparedQueryViaOffset
		if i == 1 {
			buildFunc = sql.BuildUniqueKeyRangeEndPreparedQueryViaTemptable
		}
		query, explodedArgs, err := buildFunc(
			this.migrationContext.DatabaseName,
			this.migrationContext.OriginalTableName,
			&this.migrationContext.UniqueKey.Columns,
			this.migrationContext.MigrationIterationRangeMinValues.AbstractValues(),
			this.migrationContext.MigrationRangeMaxValues.AbstractValues(),
			atomic.LoadInt64(&this.migrationContext.ChunkSize),
			this.migrationContext.GetIteration() == 0,
			fmt.Sprintf("iteration:%d", this.migrationContext.GetIteration()),
		)
		if err != nil {
			return hasFurtherRange, err
		}

		rows, err := this.db.Query(query, explodedArgs...)
		if err != nil {
			return hasFurtherRange, err
		}
		defer rows.Close()

		iterationRangeMaxValues := sql.NewColumnValues(this.migrationContext.UniqueKey.Len())
		for rows.Next() {
			if err = rows.Scan(iterationRangeMaxValues.ValuesPointers...); err != nil {
				return hasFurtherRange, err
			}
			hasFurtherRange = true
		}
		if err = rows.Err(); err != nil {
			return hasFurtherRange, err
		}
		if hasFurtherRange {
			this.migrationContext.MigrationIterationRangeMaxValues = iterationRangeMaxValues
			return hasFurtherRange, nil
		}
	}
	this.migrationContext.Log.Debugf("Iteration complete: no further range to iterate")
	return hasFurtherRange, nil
}

// ApplyIterationInsertQuery issues a chunk-INSERT query on the ghost table. It is where
// data actually gets copied from original table.
func (this *Applier) ApplyIterationInsertQuery() (chunkSize int64, rowsAffected int64, duration time.Duration, err error) {
	startTime := time.Now()
	chunkSize = atomic.LoadInt64(&this.migrationContext.ChunkSize)

	query, explodedArgs, err := sql.BuildRangeInsertPreparedQuery(
		this.migrationContext.DatabaseName,
		this.migrationContext.OriginalTableName,
		this.migrationContext.GetGhostTableName(),
		this.migrationContext.SharedColumns.Names(),
		this.migrationContext.MappedSharedColumns.Names(),
		this.migrationContext.UniqueKey.Name,
		&this.migrationContext.UniqueKey.Columns,
		this.migrationContext.MigrationIterationRangeMinValues.AbstractValues(),
		this.migrationContext.MigrationIterationRangeMaxValues.AbstractValues(),
		this.migrationContext.GetIteration() == 0,
		this.migrationContext.IsTransactionalTable(),
		// TODO: Don't hardcode this
		strings.HasPrefix(this.migrationContext.ApplierMySQLVersion, "8."),
	)
	if err != nil {
		return chunkSize, rowsAffected, duration, err
	}

	sqlResult, err := func() (gosql.Result, error) {
		tx, err := this.db.Begin()
		if err != nil {
			return nil, err
		}
		defer tx.Rollback()

		sessionQuery := fmt.Sprintf(`SET SESSION time_zone = '%s'`, this.migrationContext.ApplierTimeZone)
		sessionQuery = fmt.Sprintf("%s, %s", sessionQuery, this.generateSqlModeQuery())

		if _, err := tx.Exec(sessionQuery); err != nil {
			return nil, err
		}
		result, err := tx.Exec(query, explodedArgs...)
		if err != nil {
			return nil, err
		}

		if this.migrationContext.PanicOnWarnings {
			//nolint:execinquery
			rows, err := tx.Query("SHOW WARNINGS")
			if err != nil {
				return nil, err
			}
			defer rows.Close()
			if err = rows.Err(); err != nil {
				return nil, err
			}

			var sqlWarnings []string
			for rows.Next() {
				var level, message string
				var code int
				if err := rows.Scan(&level, &code, &message); err != nil {
					this.migrationContext.Log.Warningf("Failed to read SHOW WARNINGS row")
					continue
				}
				// Duplicate warnings are formatted differently across mysql versions, hence the optional table name prefix
				migrationUniqueKeyExpression := fmt.Sprintf("for key '(%s\\.)?%s'", this.migrationContext.GetGhostTableName(), this.migrationContext.UniqueKey.NameInGhostTable)
				matched, _ := regexp.MatchString(migrationUniqueKeyExpression, message)
				if strings.Contains(message, "Duplicate entry") && matched {
					continue
				}
				sqlWarnings = append(sqlWarnings, fmt.Sprintf("%s: %s (%d)", level, message, code))
			}
			this.migrationContext.MigrationLastInsertSQLWarnings = sqlWarnings
		}

		if err := tx.Commit(); err != nil {
			return nil, err
		}
		return result, nil
	}()

	if err != nil {
		return chunkSize, rowsAffected, duration, err
	}
	rowsAffected, _ = sqlResult.RowsAffected()
	duration = time.Since(startTime)
	this.migrationContext.Log.Debugf(
		"Issued INSERT on range: [%s]..[%s]; iteration: %d; chunk-size: %d",
		this.migrationContext.MigrationIterationRangeMinValues,
		this.migrationContext.MigrationIterationRangeMaxValues,
		this.migrationContext.GetIteration(),
		chunkSize)
	return chunkSize, rowsAffected, duration, nil
}

// LockOriginalTable places a write lock on the original table
func (this *Applier) LockOriginalTable() error {
	query := fmt.Sprintf(`lock /* gh-ost */ tables %s.%s write`,
		sql.EscapeName(this.migrationContext.DatabaseName),
		sql.EscapeName(this.migrationContext.OriginalTableName),
	)
	this.migrationContext.Log.Infof("Locking %s.%s",
		sql.EscapeName(this.migrationContext.DatabaseName),
		sql.EscapeName(this.migrationContext.OriginalTableName),
	)
	this.migrationContext.LockTablesStartTime = time.Now()
	if _, err := sqlutils.ExecNoPrepare(this.singletonDB, query); err != nil {
		return err
	}
	this.migrationContext.Log.Infof("Table locked")
	return nil
}

// UnlockTables makes tea. No wait, it unlocks tables.
func (this *Applier) UnlockTables() error {
	query := `unlock /* gh-ost */ tables`
	this.migrationContext.Log.Infof("Unlocking tables")
	if _, err := sqlutils.ExecNoPrepare(this.singletonDB, query); err != nil {
		return err
	}
	this.migrationContext.Log.Infof("Tables unlocked")
	return nil
}

// SwapTablesQuickAndBumpy issues a two-step swap table operation:
// - rename original table to _old
// - rename ghost table to original
// There is a point in time in between where the table does not exist.
func (this *Applier) SwapTablesQuickAndBumpy() error {
	query := fmt.Sprintf(`alter /* gh-ost */ table %s.%s rename %s`,
		sql.EscapeName(this.migrationContext.DatabaseName),
		sql.EscapeName(this.migrationContext.OriginalTableName),
		sql.EscapeName(this.migrationContext.GetOldTableName()),
	)
	this.migrationContext.Log.Infof("Renaming original table")
	this.migrationContext.RenameTablesStartTime = time.Now()
	if _, err := sqlutils.ExecNoPrepare(this.singletonDB, query); err != nil {
		return err
	}
	query = fmt.Sprintf(`alter /* gh-ost */ table %s.%s rename %s`,
		sql.EscapeName(this.migrationContext.DatabaseName),
		sql.EscapeName(this.migrationContext.GetGhostTableName()),
		sql.EscapeName(this.migrationContext.OriginalTableName),
	)
	this.migrationContext.Log.Infof("Renaming ghost table")
	if _, err := sqlutils.ExecNoPrepare(this.db, query); err != nil {
		return err
	}
	this.migrationContext.RenameTablesEndTime = time.Now()

	this.migrationContext.Log.Infof("Tables renamed")
	return nil
}

// RenameTablesRollback renames back both table: original back to ghost,
// _old back to original. This is used by `--test-on-replica`
func (this *Applier) RenameTablesRollback() (renameError error) {
	// Restoring tables to original names.
	// We prefer the single, atomic operation:
	query := fmt.Sprintf(`rename /* gh-ost */ table %s.%s to %s.%s, %s.%s to %s.%s`,
		sql.EscapeName(this.migrationContext.DatabaseName),
		sql.EscapeName(this.migrationContext.OriginalTableName),
		sql.EscapeName(this.migrationContext.DatabaseName),
		sql.EscapeName(this.migrationContext.GetGhostTableName()),
		sql.EscapeName(this.migrationContext.DatabaseName),
		sql.EscapeName(this.migrationContext.GetOldTableName()),
		sql.EscapeName(this.migrationContext.DatabaseName),
		sql.EscapeName(this.migrationContext.OriginalTableName),
	)
	this.migrationContext.Log.Infof("Renaming back both tables")
	if _, err := sqlutils.ExecNoPrepare(this.db, query); err == nil {
		return nil
	}
	// But, if for some reason the above was impossible to do, we rename one by one.
	query = fmt.Sprintf(`rename /* gh-ost */ table %s.%s to %s.%s`,
		sql.EscapeName(this.migrationContext.DatabaseName),
		sql.EscapeName(this.migrationContext.OriginalTableName),
		sql.EscapeName(this.migrationContext.DatabaseName),
		sql.EscapeName(this.migrationContext.GetGhostTableName()),
	)
	this.migrationContext.Log.Infof("Renaming back to ghost table")
	if _, err := sqlutils.ExecNoPrepare(this.db, query); err != nil {
		renameError = err
	}
	query = fmt.Sprintf(`rename /* gh-ost */ table %s.%s to %s.%s`,
		sql.EscapeName(this.migrationContext.DatabaseName),
		sql.EscapeName(this.migrationContext.GetOldTableName()),
		sql.EscapeName(this.migrationContext.DatabaseName),
		sql.EscapeName(this.migrationContext.OriginalTableName),
	)
	this.migrationContext.Log.Infof("Renaming back to original table")
	if _, err := sqlutils.ExecNoPrepare(this.db, query); err != nil {
		renameError = err
	}
	return this.migrationContext.Log.Errore(renameError)
}

// StopSlaveIOThread is applicable with --test-on-replica; it stops the IO thread, duh.
// We need to keep the SQL thread active so as to complete processing received events,
// and have them written to the binary log, so that we can then read them via streamer.
func (this *Applier) StopSlaveIOThread() error {
	replicaTerm := mysql.ReplicaTermFor(this.migrationContext.ApplierMySQLVersion, `slave`)
	query := fmt.Sprintf("stop /* gh-ost */ %s io_thread", replicaTerm)
	this.migrationContext.Log.Infof("Stopping replication IO thread")
	if _, err := sqlutils.ExecNoPrepare(this.db, query); err != nil {
		return err
	}
	this.migrationContext.Log.Infof("Replication IO thread stopped")
	return nil
}

// StartSlaveIOThread is applicable with --test-on-replica
func (this *Applier) StartSlaveIOThread() error {
	replicaTerm := mysql.ReplicaTermFor(this.migrationContext.ApplierMySQLVersion, `slave`)
	query := fmt.Sprintf("start /* gh-ost */ %s io_thread", replicaTerm)
	this.migrationContext.Log.Infof("Starting replication IO thread")
	if _, err := sqlutils.ExecNoPrepare(this.db, query); err != nil {
		return err
	}
	this.migrationContext.Log.Infof("Replication IO thread started")
	return nil
}

// StopSlaveSQLThread is applicable with --test-on-replica
func (this *Applier) StopSlaveSQLThread() error {
	replicaTerm := mysql.ReplicaTermFor(this.migrationContext.ApplierMySQLVersion, `slave`)
	query := fmt.Sprintf("stop /* gh-ost */ %s sql_thread", replicaTerm)
	this.migrationContext.Log.Infof("Verifying SQL thread is stopped")
	if _, err := sqlutils.ExecNoPrepare(this.db, query); err != nil {
		return err
	}
	this.migrationContext.Log.Infof("SQL thread stopped")
	return nil
}

// StartSlaveSQLThread is applicable with --test-on-replica
func (this *Applier) StartSlaveSQLThread() error {
	replicaTerm := mysql.ReplicaTermFor(this.migrationContext.ApplierMySQLVersion, `slave`)
	query := fmt.Sprintf("start /* gh-ost */ %s sql_thread", replicaTerm)
	this.migrationContext.Log.Infof("Verifying SQL thread is running")
	if _, err := sqlutils.ExecNoPrepare(this.db, query); err != nil {
		return err
	}
	this.migrationContext.Log.Infof("SQL thread started")
	return nil
}

// StopReplication is used by `--test-on-replica` and stops replication.
func (this *Applier) StopReplication() error {
	if err := this.StopSlaveIOThread(); err != nil {
		return err
	}
	if err := this.StopSlaveSQLThread(); err != nil {
		return err
	}

	readBinlogCoordinates, executeBinlogCoordinates, err := mysql.GetReplicationBinlogCoordinates(this.migrationContext.ApplierMySQLVersion, this.db)
	if err != nil {
		return err
	}
	this.migrationContext.Log.Infof("Replication IO thread at %+v. SQL thread is at %+v", *readBinlogCoordinates, *executeBinlogCoordinates)
	return nil
}

// StartReplication is used by `--test-on-replica` on cut-over failure
func (this *Applier) StartReplication() error {
	if err := this.StartSlaveIOThread(); err != nil {
		return err
	}
	if err := this.StartSlaveSQLThread(); err != nil {
		return err
	}
	this.migrationContext.Log.Infof("Replication started")
	return nil
}

// GetSessionLockName returns a name for the special hint session voluntary lock
func (this *Applier) GetSessionLockName(sessionId int64) string {
	return fmt.Sprintf("gh-ost.%d.lock", sessionId)
}

// ExpectUsedLock expects the special hint voluntary lock to exist on given session
func (this *Applier) ExpectUsedLock(sessionId int64) error {
	var result int64
	query := `select /* gh-ost */ is_used_lock(?)`
	lockName := this.GetSessionLockName(sessionId)
	this.migrationContext.Log.Infof("Checking session lock: %s", lockName)
	if err := this.db.QueryRow(query, lockName).Scan(&result); err != nil || result != sessionId {
		return fmt.Errorf("Session lock %s expected to be found but wasn't", lockName)
	}
	return nil
}

// ExpectProcess expects a process to show up in `SHOW PROCESSLIST` that has given characteristics
func (this *Applier) ExpectProcess(sessionId int64, stateHint, infoHint string) error {
	found := false
	query := `
		select /* gh-ost */ id
		from
			information_schema.processlist
		where
			id != connection_id()
			and ? in (0, id)
			and state like concat('%', ?, '%')
			and info like concat('%', ?, '%')`
	err := sqlutils.QueryRowsMap(this.db, query, func(m sqlutils.RowMap) error {
		found = true
		return nil
	}, sessionId, stateHint, infoHint)
	if err != nil {
		return err
	}
	if !found {
		return fmt.Errorf("Cannot find process. Hints: %s, %s", stateHint, infoHint)
	}
	return nil
}

// DropAtomicCutOverSentryTableIfExists checks if the "old" table name
// happens to be a cut-over magic table; if so, it drops it.
func (this *Applier) DropAtomicCutOverSentryTableIfExists() error {
	this.migrationContext.Log.Infof("Looking for magic cut-over table")
	tableName := this.migrationContext.GetOldTableName()
	rowMap := this.showTableStatus(tableName)
	if rowMap == nil {
		// Table does not exist
		return nil
	}
	if rowMap["Comment"].String != atomicCutOverMagicHint {
		return fmt.Errorf("Expected magic comment on %s, did not find it", tableName)
	}
	this.migrationContext.Log.Infof("Dropping magic cut-over table")
	return this.dropTable(tableName)
}

// CreateAtomicCutOverSentryTable
func (this *Applier) CreateAtomicCutOverSentryTable() error {
	if err := this.DropAtomicCutOverSentryTableIfExists(); err != nil {
		return err
	}
	tableName := this.migrationContext.GetOldTableName()

	query := fmt.Sprintf(`
		create /* gh-ost */ table %s.%s (
			id int auto_increment primary key
		) engine=%s comment='%s'`,
		sql.EscapeName(this.migrationContext.DatabaseName),
		sql.EscapeName(tableName),
		this.migrationContext.TableEngine,
		atomicCutOverMagicHint,
	)
	this.migrationContext.Log.Infof("Creating magic cut-over table %s.%s",
		sql.EscapeName(this.migrationContext.DatabaseName),
		sql.EscapeName(tableName),
	)
	if _, err := sqlutils.ExecNoPrepare(this.db, query); err != nil {
		return err
	}
	this.migrationContext.Log.Infof("Magic cut-over table created")

	return nil
}

// InitAtomicCutOverWaitTimeout sets the cut-over session wait_timeout in order to reduce the
// time an unresponsive (but still connected) gh-ost process can hold the cut-over lock.
func (this *Applier) InitAtomicCutOverWaitTimeout(tx *gosql.Tx) error {
	cutOverWaitTimeoutSeconds := this.migrationContext.CutOverLockTimeoutSeconds * 3
	this.migrationContext.Log.Infof("Setting cut-over idle timeout as %d seconds", cutOverWaitTimeoutSeconds)
	query := fmt.Sprintf(`set /* gh-ost */ session wait_timeout:=%d`, cutOverWaitTimeoutSeconds)
	_, err := tx.Exec(query)
	return err
}

// RevertAtomicCutOverWaitTimeout restores the original wait_timeout for the applier session post-cut-over.
func (this *Applier) RevertAtomicCutOverWaitTimeout() {
	this.migrationContext.Log.Infof("Reverting cut-over idle timeout to %d seconds", this.migrationContext.ApplierWaitTimeout)
	query := fmt.Sprintf(`set /* gh-ost */ session wait_timeout:=%d`, this.migrationContext.ApplierWaitTimeout)
	if _, err := sqlutils.ExecNoPrepare(this.db, query); err != nil {
		this.migrationContext.Log.Errorf("Failed to restore applier wait_timeout to %d seconds: %v",
			this.migrationContext.ApplierWaitTimeout, err,
		)
	}
}

// AtomicCutOverMagicLock
func (this *Applier) AtomicCutOverMagicLock(sessionIdChan chan int64, tableLocked chan<- error, okToUnlockTable <-chan bool, tableUnlocked chan<- error) error {
	tx, err := this.db.Begin()
	if err != nil {
		tableLocked <- err
		return err
	}
	defer func() {
		sessionIdChan <- -1
		tableLocked <- fmt.Errorf("Unexpected error in AtomicCutOverMagicLock(), injected to release blocking channel reads")
		tableUnlocked <- fmt.Errorf("Unexpected error in AtomicCutOverMagicLock(), injected to release blocking channel reads")
		tx.Rollback()
		this.DropAtomicCutOverSentryTableIfExists()
	}()

	var sessionId int64
	if err := tx.QueryRow(`select /* gh-ost */ connection_id()`).Scan(&sessionId); err != nil {
		tableLocked <- err
		return err
	}
	sessionIdChan <- sessionId

	lockResult := 0
	query := `select /* gh-ost */ get_lock(?, 0)`
	lockName := this.GetSessionLockName(sessionId)
	this.migrationContext.Log.Infof("Grabbing voluntary lock: %s", lockName)
	if err := tx.QueryRow(query, lockName).Scan(&lockResult); err != nil || lockResult != 1 {
		err := fmt.Errorf("Unable to acquire lock %s", lockName)
		tableLocked <- err
		return err
	}

	tableLockTimeoutSeconds := this.migrationContext.CutOverLockTimeoutSeconds * 2
	this.migrationContext.Log.Infof("Setting LOCK timeout as %d seconds", tableLockTimeoutSeconds)
	query = fmt.Sprintf(`set /* gh-ost */ session lock_wait_timeout:=%d`, tableLockTimeoutSeconds)
	if _, err := tx.Exec(query); err != nil {
		tableLocked <- err
		return err
	}

	if err := this.CreateAtomicCutOverSentryTable(); err != nil {
		tableLocked <- err
		return err
	}

	if err := this.InitAtomicCutOverWaitTimeout(tx); err != nil {
		tableLocked <- err
		return err
	}
	defer this.RevertAtomicCutOverWaitTimeout()

	query = fmt.Sprintf(`lock /* gh-ost */ tables %s.%s write, %s.%s write`,
		sql.EscapeName(this.migrationContext.DatabaseName),
		sql.EscapeName(this.migrationContext.OriginalTableName),
		sql.EscapeName(this.migrationContext.DatabaseName),
		sql.EscapeName(this.migrationContext.GetOldTableName()),
	)
	this.migrationContext.Log.Infof("Locking %s.%s, %s.%s",
		sql.EscapeName(this.migrationContext.DatabaseName),
		sql.EscapeName(this.migrationContext.OriginalTableName),
		sql.EscapeName(this.migrationContext.DatabaseName),
		sql.EscapeName(this.migrationContext.GetOldTableName()),
	)
	this.migrationContext.LockTablesStartTime = time.Now()
	if _, err := tx.Exec(query); err != nil {
		tableLocked <- err
		return err
	}
	this.migrationContext.Log.Infof("Tables locked")
	tableLocked <- nil // No error.

	// From this point on, we are committed to UNLOCK TABLES. No matter what happens,
	// the UNLOCK must execute (or, alternatively, this connection dies, which gets the same impact)

	// The cut-over phase will proceed to apply remaining backlog onto ghost table,
	// and issue RENAME. We wait here until told to proceed.
	<-okToUnlockTable
	this.migrationContext.Log.Infof("Will now proceed to drop magic table and unlock tables")

	// The magic table is here because we locked it. And we are the only ones allowed to drop it.
	// And in fact, we will:
	this.migrationContext.Log.Infof("Dropping magic cut-over table")
	query = fmt.Sprintf(`drop /* gh-ost */ table if exists %s.%s`,
		sql.EscapeName(this.migrationContext.DatabaseName),
		sql.EscapeName(this.migrationContext.GetOldTableName()),
	)

	if _, err := tx.Exec(query); err != nil {
		this.migrationContext.Log.Errore(err)
		// We DO NOT return here because we must `UNLOCK TABLES`!
	}

	// Tables still locked
	this.migrationContext.Log.Infof("Releasing lock from %s.%s, %s.%s",
		sql.EscapeName(this.migrationContext.DatabaseName),
		sql.EscapeName(this.migrationContext.OriginalTableName),
		sql.EscapeName(this.migrationContext.DatabaseName),
		sql.EscapeName(this.migrationContext.GetOldTableName()),
	)
	query = `unlock /* gh-ost */ tables`
	if _, err := tx.Exec(query); err != nil {
		tableUnlocked <- err
		return this.migrationContext.Log.Errore(err)
	}
	this.migrationContext.Log.Infof("Tables unlocked")
	tableUnlocked <- nil
	return nil
}

// AtomicCutoverRename
func (this *Applier) AtomicCutoverRename(sessionIdChan chan int64, tablesRenamed chan<- error) error {
	tx, err := this.db.Begin()
	if err != nil {
		return err
	}
	defer func() {
		tx.Rollback()
		sessionIdChan <- -1
		tablesRenamed <- fmt.Errorf("Unexpected error in AtomicCutoverRename(), injected to release blocking channel reads")
	}()
	var sessionId int64
	if err := tx.QueryRow(`select /* gh-ost */ connection_id()`).Scan(&sessionId); err != nil {
		return err
	}
	sessionIdChan <- sessionId

	this.migrationContext.Log.Infof("Setting RENAME timeout as %d seconds", this.migrationContext.CutOverLockTimeoutSeconds)
	query := fmt.Sprintf(`set /* gh-ost */ session lock_wait_timeout:=%d`, this.migrationContext.CutOverLockTimeoutSeconds)
	if _, err := tx.Exec(query); err != nil {
		return err
	}

	query = fmt.Sprintf(`rename /* gh-ost */ table %s.%s to %s.%s, %s.%s to %s.%s`,
		sql.EscapeName(this.migrationContext.DatabaseName),
		sql.EscapeName(this.migrationContext.OriginalTableName),
		sql.EscapeName(this.migrationContext.DatabaseName),
		sql.EscapeName(this.migrationContext.GetOldTableName()),
		sql.EscapeName(this.migrationContext.DatabaseName),
		sql.EscapeName(this.migrationContext.GetGhostTableName()),
		sql.EscapeName(this.migrationContext.DatabaseName),
		sql.EscapeName(this.migrationContext.OriginalTableName),
	)
	this.migrationContext.Log.Infof("Issuing and expecting this to block: %s", query)
	if _, err := tx.Exec(query); err != nil {
		tablesRenamed <- err
		return this.migrationContext.Log.Errore(err)
	}
	tablesRenamed <- nil
	this.migrationContext.Log.Infof("Tables renamed")
	return nil
}

func (this *Applier) ShowStatusVariable(variableName string) (result int64, err error) {
	query := fmt.Sprintf(`show /* gh-ost */ global status like '%s'`, variableName)
	if err := this.db.QueryRow(query).Scan(&variableName, &result); err != nil {
		return 0, err
	}
	return result, nil
}

// updateModifiesUniqueKeyColumns checks whether a UPDATE DML event actually
// modifies values of the migration's unique key (the iterated key). This will call
// for special handling.
func (this *Applier) updateModifiesUniqueKeyColumns(dmlEvent *binlog.BinlogDMLEvent) (modifiedColumn string, isModified bool) {
	for _, column := range this.migrationContext.UniqueKey.Columns.Columns() {
		tableOrdinal := this.migrationContext.OriginalTableColumns.Ordinals[column.Name]
		whereColumnValue := dmlEvent.WhereColumnValues.AbstractValues()[tableOrdinal]
		newColumnValue := dmlEvent.NewColumnValues.AbstractValues()[tableOrdinal]
		if newColumnValue != whereColumnValue {
			return column.Name, true
		}
	}
	return "", false
}

// buildDMLEventQuery creates a query to operate on the ghost table, based on an intercepted binlog
// event entry on the original table.
func (this *Applier) buildDMLEventQuery(dmlEvent *binlog.BinlogDMLEvent) []*dmlBuildResult {
	switch dmlEvent.DML {
	case binlog.DeleteDML:
		{
			query, uniqueKeyArgs, err := this.dmlDeleteQueryBuilder.BuildQuery(dmlEvent.WhereColumnValues.AbstractValues())
			return []*dmlBuildResult{newDmlBuildResult(query, uniqueKeyArgs, -1, err)}
		}
	case binlog.InsertDML:
		{
			query, sharedArgs, err := this.dmlInsertQueryBuilder.BuildQuery(dmlEvent.NewColumnValues.AbstractValues())
			return []*dmlBuildResult{newDmlBuildResult(query, sharedArgs, 1, err)}
		}
	case binlog.UpdateDML:
		{
			if _, isModified := this.updateModifiesUniqueKeyColumns(dmlEvent); isModified {
				results := make([]*dmlBuildResult, 0, 2)
				dmlEvent.DML = binlog.DeleteDML
				results = append(results, this.buildDMLEventQuery(dmlEvent)...)
				dmlEvent.DML = binlog.InsertDML
				results = append(results, this.buildDMLEventQuery(dmlEvent)...)
				return results
			}
			query, sharedArgs, uniqueKeyArgs, err := this.dmlUpdateQueryBuilder.BuildQuery(dmlEvent.NewColumnValues.AbstractValues(), dmlEvent.WhereColumnValues.AbstractValues())
			args := sqlutils.Args()
			args = append(args, sharedArgs...)
			args = append(args, uniqueKeyArgs...)
			return []*dmlBuildResult{newDmlBuildResult(query, args, 0, err)}
		}
	}
	return []*dmlBuildResult{newDmlBuildResultError(fmt.Errorf("Unknown dml event type: %+v", dmlEvent.DML))}
}

// ApplyDMLEventQueries applies multiple DML queries onto the _ghost_ table
func (this *Applier) ApplyDMLEventQueries(dmlEvents [](*binlog.BinlogDMLEvent)) error {
	var totalDelta int64
	ctx := context.Background()

	err := func() error {
		conn, err := this.db.Conn(ctx)
		if err != nil {
			return err
		}
		defer conn.Close()

		sessionQuery := "SET /* gh-ost */ SESSION time_zone = '+00:00'"
		sessionQuery = fmt.Sprintf("%s, %s", sessionQuery, this.generateSqlModeQuery())
		if _, err := conn.ExecContext(ctx, sessionQuery); err != nil {
			return err
		}

		tx, err := conn.BeginTx(ctx, nil)
		if err != nil {
			return err
		}
		rollback := func(err error) error {
			tx.Rollback()
			return err
		}

		buildResults := make([]*dmlBuildResult, 0, len(dmlEvents))
		nArgs := 0
		for _, dmlEvent := range dmlEvents {
			for _, buildResult := range this.buildDMLEventQuery(dmlEvent) {
				if buildResult.err != nil {
					return rollback(buildResult.err)
				}
				nArgs += len(buildResult.args)
				buildResults = append(buildResults, buildResult)
			}
		}

		// We batch together the DML queries into multi-statements to minimize network trips.
		// We have to use the raw driver connection to access the rows affected
		// for each statement in the multi-statement.
		execErr := conn.Raw(func(driverConn any) error {
			ex := driverConn.(driver.ExecerContext)
			nvc := driverConn.(driver.NamedValueChecker)

			multiArgs := make([]driver.NamedValue, 0, nArgs)
			multiQueryBuilder := strings.Builder{}
			for _, buildResult := range buildResults {
				for _, arg := range buildResult.args {
					nv := driver.NamedValue{Value: driver.Value(arg)}
					nvc.CheckNamedValue(&nv)
					multiArgs = append(multiArgs, nv)
				}

				multiQueryBuilder.WriteString(buildResult.query)
				multiQueryBuilder.WriteString(";\n")
			}

			res, err := ex.ExecContext(ctx, multiQueryBuilder.String(), multiArgs)
			if err != nil {
				err = fmt.Errorf("%w; query=%s; args=%+v", err, multiQueryBuilder.String(), multiArgs)
				return err
			}

			mysqlRes := res.(drivermysql.Result)

			// each DML is either a single insert (delta +1), update (delta +0) or delete (delta -1).
			// multiplying by the rows actually affected (either 0 or 1) will give an accurate row delta for this DML event
			for i, rowsAffected := range mysqlRes.AllRowsAffected() {
				totalDelta += buildResults[i].rowsDelta * rowsAffected
			}
			return nil
		})

		if execErr != nil {
			return rollback(execErr)
		}
		if err := tx.Commit(); err != nil {
			return err
		}
		return nil
	}()

	if err != nil {
		return this.migrationContext.Log.Errore(err)
	}
	// no error
	atomic.AddInt64(&this.migrationContext.TotalDMLEventsApplied, int64(len(dmlEvents)))
	if this.migrationContext.CountTableRows {
		atomic.AddInt64(&this.migrationContext.RowsDeltaEstimate, totalDelta)
	}
	this.migrationContext.Log.Debugf("ApplyDMLEventQueries() applied %d events in one transaction", len(dmlEvents))
	return nil
}

func (this *Applier) Teardown() {
	this.migrationContext.Log.Debugf("Tearing down...")
	this.db.Close()
	this.singletonDB.Close()
	atomic.StoreInt64(&this.finishedMigrating, 1)
}<|MERGE_RESOLUTION|>--- conflicted
+++ resolved
@@ -663,15 +663,7 @@
 // which will be used for copying the next chunk of rows. Ir returns "false" if there is
 // no further chunk to work through, i.e. we're past the last chunk and are done with
 // iterating the range (and this done with copying row chunks)
-<<<<<<< HEAD
-func (this *Applier) CalculateNextIterationRangeEndValues() (hasFurtherRange bool, expectedRowCount int64, err error) {
-=======
 func (this *Applier) CalculateNextIterationRangeEndValues() (hasFurtherRange bool, err error) {
-	this.migrationContext.MigrationIterationRangeMinValues = this.migrationContext.MigrationIterationRangeMaxValues
-	if this.migrationContext.MigrationIterationRangeMinValues == nil {
-		this.migrationContext.MigrationIterationRangeMinValues = this.migrationContext.MigrationRangeMinValues
-	}
->>>>>>> 7c40d9eb
 	for i := 0; i < 2; i++ {
 		buildFunc := sql.BuildUniqueKeyRangeEndPreparedQueryViaOffset
 		if i == 1 {
