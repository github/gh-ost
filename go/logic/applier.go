--- conflicted
+++ resolved
@@ -818,20 +818,13 @@
 // no further chunk to work through, i.e. we're past the last chunk and are done with
 // iterating the range (and thus done with copying row chunks)
 func (this *Applier) CalculateNextIterationRangeEndValues() (hasFurtherRange bool, err error) {
-<<<<<<< HEAD
-=======
 	this.LastIterationRangeMutex.Lock()
 	if this.migrationContext.MigrationIterationRangeMinValues != nil && this.migrationContext.MigrationIterationRangeMaxValues != nil {
 		this.LastIterationRangeMinValues = this.migrationContext.MigrationIterationRangeMinValues.Clone()
 		this.LastIterationRangeMaxValues = this.migrationContext.MigrationIterationRangeMaxValues.Clone()
 	}
 	this.LastIterationRangeMutex.Unlock()
-
-	this.migrationContext.MigrationIterationRangeMinValues = this.migrationContext.MigrationIterationRangeMaxValues
-	if this.migrationContext.MigrationIterationRangeMinValues == nil {
-		this.migrationContext.MigrationIterationRangeMinValues = this.migrationContext.MigrationRangeMinValues
-	}
->>>>>>> 1557a958
+  
 	for i := 0; i < 2; i++ {
 		buildFunc := sql.BuildUniqueKeyRangeEndPreparedQueryViaOffset
 		if i == 1 {
