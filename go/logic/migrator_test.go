--- conflicted
+++ resolved
@@ -10,11 +10,8 @@
 	"context"
 	gosql "database/sql"
 	"errors"
-<<<<<<< HEAD
 	"io"
-=======
 	"fmt"
->>>>>>> 7c3b9a11
 	"os"
 	"path/filepath"
 	"strings"
