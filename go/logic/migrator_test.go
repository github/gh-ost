--- conflicted
+++ resolved
@@ -7,12 +7,7 @@
 
 import (
 	"context"
-<<<<<<< HEAD
-=======
-	gosql "database/sql"
->>>>>>> 42c0f082
 	"errors"
-	"fmt"
 	"os"
 	"path/filepath"
 	"runtime"
@@ -24,20 +19,12 @@
 	gosql "database/sql"
 
 	"github.com/stretchr/testify/require"
-<<<<<<< HEAD
-	"github.com/testcontainers/testcontainers-go"
-	"github.com/testcontainers/testcontainers-go/wait"
-
-	"sync"
-=======
 	"github.com/stretchr/testify/suite"
 	"github.com/testcontainers/testcontainers-go"
 	"github.com/testcontainers/testcontainers-go/wait"
->>>>>>> 42c0f082
 
 	"github.com/github/gh-ost/go/base"
 	"github.com/github/gh-ost/go/binlog"
-	"github.com/github/gh-ost/go/mysql"
 	"github.com/github/gh-ost/go/sql"
 )
 
@@ -274,28 +261,6 @@
 	require.True(t, migrator.shouldPrintStatus(HeuristicPrintStatusRule, 30030, 86400*time.Second))  // test 'else' again
 }
 
-<<<<<<< HEAD
-func prepareDatabase(t *testing.T, db *gosql.DB) {
-	_, err := db.Exec("RESET MASTER")
-	require.NoError(t, err)
-
-	_, err = db.Exec("SET @@GLOBAL.	binlog_transaction_dependency_tracking = WRITESET")
-	require.NoError(t, err)
-
-	_, err = db.Exec("CREATE DATABASE test")
-	require.NoError(t, err)
-
-	_, err = db.Exec("CREATE TABLE test.gh_ost_test (id INT PRIMARY KEY AUTO_INCREMENT, name VARCHAR(255)) ENGINE=InnoDB")
-	require.NoError(t, err)
-}
-
-func TestMigrate(t *testing.T) {
-	ctx := context.Background()
-	req := testcontainers.ContainerRequest{
-		Image:      "mysql:8.0",
-		Env:        map[string]string{"MYSQL_ROOT_PASSWORD": "root"},
-		WaitingFor: wait.ForLog("port: 3306  MySQL Community Server - GPL"),
-=======
 type MigratorTestSuite struct {
 	suite.Suite
 
@@ -310,136 +275,13 @@
 		Env:          map[string]string{"MYSQL_ROOT_PASSWORD": "root-password"},
 		ExposedPorts: []string{"3306/tcp"},
 		WaitingFor:   wait.ForListeningPort("3306/tcp"),
->>>>>>> 42c0f082
 	}
 
 	mysqlContainer, err := testcontainers.GenericContainer(ctx, testcontainers.GenericContainerRequest{
 		ContainerRequest: req,
 		Started:          true,
 	})
-<<<<<<< HEAD
-	require.NoError(t, err)
-	t.Cleanup(func() {
-		ctx := context.Background()
-		require.NoError(t, mysqlContainer.Terminate(ctx))
-	})
-
-	host, err := mysqlContainer.Host(ctx)
-	require.NoError(t, err)
-
-	mappedPort, err := mysqlContainer.MappedPort(ctx, "3306")
-	require.NoError(t, err)
-
-	db, err := gosql.Open("mysql", "root:root@tcp("+host+":"+mappedPort.Port()+")/")
-	require.NoError(t, err)
-
-	defer func() {
-		require.NoError(t, db.Close())
-	}()
-
-	_ = os.Remove("/tmp/gh-ost.sock")
-
-	prepareDatabase(t, db)
-
-	migrationContext := base.NewMigrationContext()
-	// Hack:
-	migrationContext.AzureMySQL = true
-	migrationContext.AssumeMasterHostname = host + ":" + mappedPort.Port()
-	migrationContext.DatabaseName = "test"
-	migrationContext.OriginalTableName = "gh_ost_test"
-	migrationContext.AlterStatement = "ALTER TABLE gh_ost_test ENGINE=InnoDB"
-	migrationContext.AllowedRunningOnMaster = true
-	migrationContext.ReplicaServerId = 99999
-	migrationContext.HeartbeatIntervalMilliseconds = 100
-	migrationContext.ServeSocketFile = "/tmp/gh-ost.sock"
-	migrationContext.ThrottleHTTPIntervalMillis = 100
-	migrationContext.NumWorkers = 8
-
-	migrationContext.InspectorConnectionConfig = &mysql.ConnectionConfig{
-		ImpliedKey: &mysql.InstanceKey{
-			Hostname: host,
-			Port:     mappedPort.Int(),
-		},
-		Key: mysql.InstanceKey{
-			Hostname: host,
-			Port:     mappedPort.Int(),
-		},
-		User:     "root",
-		Password: "root",
-	}
-
-	migrationContext.SetConnectionConfig("innodb")
-
-	migrator := NewMigrator(migrationContext, "1.2.3")
-
-	ctx, cancel := context.WithCancel(context.Background())
-
-	rowsWritten := atomic.Int32{}
-
-	var wg sync.WaitGroup
-
-	wg.Add(1)
-	go func() {
-		defer wg.Done()
-		for {
-			if ctx.Err() != nil {
-				return
-			}
-			_, err := db.ExecContext(ctx, "INSERT INTO test.gh_ost_test (name) VALUES ('test')")
-			if errors.Is(err, context.Canceled) {
-				return
-			}
-			require.NoError(t, err)
-			rowsWritten.Add(1)
-
-			time.Sleep(time.Millisecond)
-		}
-	}()
-
-	wg.Add(1)
-	go func() {
-		defer wg.Done()
-		for {
-			tx, err := db.BeginTx(ctx, &gosql.TxOptions{})
-			if errors.Is(err, context.Canceled) {
-				return
-			}
-			// if err != nil {
-			// 	fmt.Println(err.Error())
-			// }
-			require.NoError(t, err)
-
-			for i := 0; i < 10; i++ {
-				_, err = tx.ExecContext(ctx, "INSERT INTO test.gh_ost_test (name) VALUES ('test')")
-				if errors.Is(err, context.Canceled) {
-					return
-				}
-				require.NoError(t, err)
-				rowsWritten.Add(1)
-			}
-			err = tx.Commit()
-			if errors.Is(err, context.Canceled) {
-				return
-			}
-			require.NoError(t, err)
-
-			time.Sleep(time.Millisecond)
-		}
-	}()
-
-	wg.Add(1)
-	go func() {
-		defer wg.Done()
-		time.Sleep(5 * time.Second)
-		cancel()
-	}()
-
-	err = migrator.Migrate()
-	wg.Wait()
-	require.NoError(t, err)
-
-	fmt.Printf("Rows written: %d\n", rowsWritten.Load())
-=======
+
 	suite.Require().NoError(err)
 
 	suite.mysqlContainer = mysqlContainer
@@ -530,5 +372,4 @@
 
 func TestMigrator(t *testing.T) {
 	suite.Run(t, new(MigratorTestSuite))
->>>>>>> 42c0f082
 }