--- conflicted
+++ resolved
@@ -1244,29 +1244,7 @@
 			return nil
 		}
 		copyRowsFunc := func() error {
-<<<<<<< HEAD
 			this.migrationContext.SetNextIterationRangeMinValues()
-=======
-			if atomic.LoadInt64(&this.rowCopyCompleteFlag) == 1 || atomic.LoadInt64(&hasNoFurtherRangeFlag) == 1 {
-				// Done.
-				// There's another such check down the line
-				return nil
-			}
-
-			// When hasFurtherRange is false, original table might be write locked and CalculateNextIterationRangeEndValues would hangs forever
-
-			hasFurtherRange := false
-			if err := this.retryOperation(func() (e error) {
-				hasFurtherRange, e = this.applier.CalculateNextIterationRangeEndValues()
-				return e
-			}); err != nil {
-				return terminateRowIteration(err)
-			}
-			if !hasFurtherRange {
-				atomic.StoreInt64(&hasNoFurtherRangeFlag, 1)
-				return terminateRowIteration(nil)
-			}
->>>>>>> 7c40d9eb
 			// Copy task:
 			applyCopyRowsFunc := func() error {
 				if atomic.LoadInt64(&this.rowCopyCompleteFlag) == 1 || atomic.LoadInt64(&hasNoFurtherRangeFlag) == 1 {
@@ -1276,7 +1254,7 @@
 				}
 
 				// When hasFurtherRange is false, original table might be write locked and CalculateNextIterationRangeEndValues would hangs forever
-				hasFurtherRange, expectedRangeSize, err := this.applier.CalculateNextIterationRangeEndValues()
+				hasFurtherRange, err := this.applier.CalculateNextIterationRangeEndValues()
 				if err != nil {
 					return err // wrapping call will retry
 				}
