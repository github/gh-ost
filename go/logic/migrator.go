--- conflicted
+++ resolved
@@ -1063,15 +1063,11 @@
 	)
 	if _, err := this.applier.WriteChangelog(
 		fmt.Sprintf("copy iteration %d at %d", this.migrationContext.GetIteration(), time.Now().Unix()),
-<<<<<<< HEAD
-		status,
+		state,
 	); err != nil {
 		this.migrationContext.Log.Errorf("Failed to write to changelog: %+v", err)
 	}
-=======
-		state,
-	)
->>>>>>> 1df37c20
+
 	w := io.MultiWriter(writers...)
 	fmt.Fprintln(w, status)
 
