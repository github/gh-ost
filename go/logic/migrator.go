--- conflicted
+++ resolved
@@ -312,17 +312,13 @@
 	}
 
 	if this.migrationContext.ConcurrentCountTableRows {
-<<<<<<< HEAD
 		// store a cancel func so we can stop this query before a cut over
 		rowCountContext, rowCountCancel := context.WithCancel(context.Background())
 		this.migrationContext.SetCountTableRowsCancelFunc(rowCountCancel)
 
-		log.Infof("As instructed, counting rows in the background; meanwhile I will use an estimated count, and will update it later on")
+		this.migrationContext.Log.Infof("As instructed, counting rows in the background; meanwhile I will use an estimated count, and will update it later on")
 		go countRowsFunc(rowCountContext)
-=======
-		this.migrationContext.Log.Infof("As instructed, counting rows in the background; meanwhile I will use an estimated count, and will update it later on")
-		go countRowsFunc()
->>>>>>> aef2a699
+
 		// and we ignore errors, because this turns to be a background job
 		return nil
 	}
