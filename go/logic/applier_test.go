--- conflicted
+++ resolved
@@ -10,7 +10,6 @@
 	gosql "database/sql"
 	"strings"
 	"testing"
-	"time"
 
 	"github.com/stretchr/testify/require"
 	"github.com/stretchr/testify/suite"
@@ -203,30 +202,6 @@
 	db             *gosql.DB
 }
 
-func (suite *ApplierTestSuite) getConnectionConfig(ctx context.Context) (*mysql.ConnectionConfig, error) {
-	host, err := suite.mysqlContainer.ContainerIP(ctx)
-	if err != nil {
-		return nil, err
-	}
-
-	config := mysql.NewConnectionConfig()
-	config.Key.Hostname = host
-	config.Key.Port = 3306
-	config.User = "root"
-	config.Password = "root-password"
-
-	return config, nil
-}
-
-func (suite *ApplierTestSuite) getDb(ctx context.Context) (*gosql.DB, error) {
-	host, err := suite.mysqlContainer.ContainerIP(ctx)
-	if err != nil {
-		return nil, err
-	}
-
-	return gosql.Open("mysql", "root:root-password@tcp("+host+":3306)/test")
-}
-
 func (suite *ApplierTestSuite) SetupSuite() {
 	ctx := context.Background()
 	req := testcontainers.ContainerRequest{
@@ -263,15 +238,7 @@
 func (suite *ApplierTestSuite) SetupTest() {
 	ctx := context.Background()
 
-<<<<<<< HEAD
 	_, err := suite.db.ExecContext(ctx, "CREATE DATABASE test")
-=======
-	rc, _, err := suite.mysqlContainer.Exec(ctx, []string{"mysql", "-uroot", "-proot-password", "-e", "CREATE DATABASE test;"})
-	suite.Require().NoError(err)
-	suite.Require().Equalf(0, rc, "failed to created database: expected exit code 0, got %d", rc)
-
-	rc, _, err = suite.mysqlContainer.Exec(ctx, []string{"mysql", "-uroot", "-proot-password", "-e", "CREATE TABLE test.testing (id INT, item_id INT, PRIMARY KEY (id));"})
->>>>>>> a834c00f
 	suite.Require().NoError(err)
 }
 
@@ -285,16 +252,12 @@
 func (suite *ApplierTestSuite) TestInitDBConnections() {
 	ctx := context.Background()
 
-<<<<<<< HEAD
 	var err error
 
 	_, err = suite.db.ExecContext(ctx, "CREATE TABLE test.testing (id INT, item_id INT);")
 	suite.Require().NoError(err)
 
 	connectionConfig, err := GetConnectionConfig(ctx, suite.mysqlContainer)
-=======
-	connectionConfig, err := suite.getConnectionConfig(ctx)
->>>>>>> a834c00f
 	suite.Require().NoError(err)
 
 	migrationContext := base.NewMigrationContext()
@@ -320,7 +283,6 @@
 func (suite *ApplierTestSuite) TestApplyDMLEventQueries() {
 	ctx := context.Background()
 
-<<<<<<< HEAD
 	var err error
 
 	_, err = suite.db.ExecContext(ctx, "CREATE TABLE test.testing (id INT, item_id INT);")
@@ -330,9 +292,6 @@
 	suite.Require().NoError(err)
 
 	connectionConfig, err := GetConnectionConfig(ctx, suite.mysqlContainer)
-=======
-	connectionConfig, err := suite.getConnectionConfig(ctx)
->>>>>>> a834c00f
 	suite.Require().NoError(err)
 
 	migrationContext := base.NewMigrationContext()
@@ -369,15 +328,7 @@
 	suite.Require().NoError(err)
 
 	// Check that the row was inserted
-<<<<<<< HEAD
 	rows, err := suite.db.Query("SELECT * FROM test._testing_gho")
-=======
-	db, err := suite.getDb(ctx)
-	suite.Require().NoError(err)
-	defer db.Close()
-
-	rows, err := db.Query("SELECT * FROM test._testing_gho")
->>>>>>> a834c00f
 	suite.Require().NoError(err)
 	defer rows.Close()
 
@@ -400,16 +351,12 @@
 func (suite *ApplierTestSuite) TestValidateOrDropExistingTables() {
 	ctx := context.Background()
 
-<<<<<<< HEAD
 	var err error
 
 	_, err = suite.db.ExecContext(ctx, "CREATE TABLE test.testing (id INT, item_id INT);")
 	suite.Require().NoError(err)
 
 	connectionConfig, err := GetConnectionConfig(ctx, suite.mysqlContainer)
-=======
-	connectionConfig, err := suite.getConnectionConfig(ctx)
->>>>>>> a834c00f
 	suite.Require().NoError(err)
 
 	migrationContext := base.NewMigrationContext()
@@ -433,7 +380,6 @@
 	suite.Require().NoError(err)
 }
 
-<<<<<<< HEAD
 func (suite *ApplierTestSuite) TestValidateOrDropExistingTablesWithGhostTableExisting() {
 	ctx := context.Background()
 
@@ -446,18 +392,11 @@
 	suite.Require().NoError(err)
 
 	connectionConfig, err := GetConnectionConfig(ctx, suite.mysqlContainer)
-=======
-func (suite *ApplierTestSuite) TestApplyIterationInsertQuery() {
-	ctx := context.Background()
-
-	connectionConfig, err := suite.getConnectionConfig(ctx)
->>>>>>> a834c00f
 	suite.Require().NoError(err)
 
 	migrationContext := base.NewMigrationContext()
 	migrationContext.ApplierConnectionConfig = connectionConfig
 	migrationContext.DatabaseName = "test"
-<<<<<<< HEAD
 	migrationContext.SkipPortValidation = true
 	migrationContext.OriginalTableName = "testing"
 	migrationContext.SetConnectionConfig("innodb")
@@ -499,34 +438,6 @@
 	migrationContext.SetConnectionConfig("innodb")
 
 	migrationContext.InitiallyDropGhostTable = true
-=======
-	migrationContext.OriginalTableName = "testing"
-	migrationContext.ChunkSize = 10
-	migrationContext.SetConnectionConfig("innodb")
-
-	db, err := suite.getDb(ctx)
-	suite.Require().NoError(err)
-	defer db.Close()
-
-	_, err = db.Exec("CREATE TABLE test._testing_gho (id INT, item_id INT, PRIMARY KEY (id))")
-	suite.Require().NoError(err)
-
-	// Insert some test values
-	for i := 1; i <= 10; i++ {
-		_, err = db.Exec("INSERT INTO test.testing (id, item_id) VALUES (?, ?)", i, i)
-		suite.Require().NoError(err)
-	}
-
-	migrationContext.SharedColumns = sql.NewColumnList([]string{"id", "item_id"})
-	migrationContext.MappedSharedColumns = sql.NewColumnList([]string{"id", "item_id"})
-	migrationContext.UniqueKey = &sql.UniqueKey{
-		Name:    "PRIMARY",
-		Columns: *sql.NewColumnList([]string{"id"}),
-	}
-
-	migrationContext.MigrationIterationRangeMinValues = sql.ToColumnValues([]interface{}{1})
-	migrationContext.MigrationIterationRangeMaxValues = sql.ToColumnValues([]interface{}{10})
->>>>>>> a834c00f
 
 	applier := NewApplier(migrationContext)
 	defer applier.Teardown()
@@ -534,7 +445,6 @@
 	err = applier.InitDBConnections()
 	suite.Require().NoError(err)
 
-<<<<<<< HEAD
 	err = applier.ValidateOrDropExistingTables()
 	suite.Require().NoError(err)
 
@@ -555,41 +465,11 @@
 	suite.Require().NoError(err)
 
 	connectionConfig, err := GetConnectionConfig(ctx, suite.mysqlContainer)
-=======
-	chunkSize, rowsAffected, duration, err := applier.ApplyIterationInsertQuery()
-	suite.Require().NoError(err)
-
-	suite.Require().Equal(migrationContext.ChunkSize, chunkSize)
-	suite.Require().Equal(int64(10), rowsAffected)
-	suite.Require().Greater(duration, time.Duration(0))
-
-	// Check that the rows were inserted
-	rows, err := db.Query("SELECT * FROM test._testing_gho")
-	suite.Require().NoError(err)
-	defer rows.Close()
-
-	var count, id, item_id int
-	for rows.Next() {
-		err = rows.Scan(&id, &item_id)
-		suite.Require().NoError(err)
-		count += 1
-	}
-	suite.Require().NoError(rows.Err())
-
-	suite.Require().Equal(10, count)
-}
-
-func (suite *ApplierTestSuite) TestApplyIterationInsertQueryFailsFastWhenSelectingLockedRows() {
-	ctx := context.Background()
-
-	connectionConfig, err := suite.getConnectionConfig(ctx)
->>>>>>> a834c00f
 	suite.Require().NoError(err)
 
 	migrationContext := base.NewMigrationContext()
 	migrationContext.ApplierConnectionConfig = connectionConfig
 	migrationContext.DatabaseName = "test"
-<<<<<<< HEAD
 	migrationContext.SkipPortValidation = true
 	migrationContext.OriginalTableName = "testing"
 	migrationContext.SetConnectionConfig("innodb")
@@ -599,35 +479,6 @@
 	migrationContext.MappedSharedColumns = sql.NewColumnList([]string{"id", "item_id"})
 
 	migrationContext.InitiallyDropGhostTable = true
-=======
-	migrationContext.OriginalTableName = "testing"
-	migrationContext.ChunkSize = 10
-	migrationContext.TableEngine = "innodb"
-	migrationContext.SetConnectionConfig("innodb")
-
-	db, err := suite.getDb(ctx)
-	suite.Require().NoError(err)
-	defer db.Close()
-
-	_, err = db.Exec("CREATE TABLE test._testing_gho (id INT, item_id INT, PRIMARY KEY (id))")
-	suite.Require().NoError(err)
-
-	// Insert some test values
-	for i := 1; i <= 10; i++ {
-		_, err = db.Exec("INSERT INTO test.testing (id, item_id) VALUES (?, ?)", i, i)
-		suite.Require().NoError(err)
-	}
-
-	migrationContext.SharedColumns = sql.NewColumnList([]string{"id", "item_id"})
-	migrationContext.MappedSharedColumns = sql.NewColumnList([]string{"id", "item_id"})
-	migrationContext.UniqueKey = &sql.UniqueKey{
-		Name:    "PRIMARY",
-		Columns: *sql.NewColumnList([]string{"id"}),
-	}
-
-	migrationContext.MigrationIterationRangeMinValues = sql.ToColumnValues([]interface{}{1})
-	migrationContext.MigrationIterationRangeMaxValues = sql.ToColumnValues([]interface{}{10})
->>>>>>> a834c00f
 
 	applier := NewApplier(migrationContext)
 	defer applier.Teardown()
@@ -635,7 +486,6 @@
 	err = applier.InitDBConnections()
 	suite.Require().NoError(err)
 
-<<<<<<< HEAD
 	err = applier.CreateGhostTable()
 	suite.Require().NoError(err)
 
@@ -652,32 +502,6 @@
 	err = suite.db.QueryRow("SHOW CREATE TABLE test._testing_gho").Scan(&tableName, &createDDL)
 	suite.Require().NoError(err)
 	suite.Require().Equal("CREATE TABLE `_testing_gho` (\n  `id` int DEFAULT NULL,\n  `item_id` int DEFAULT NULL\n) ENGINE=InnoDB DEFAULT CHARSET=utf8mb4 COLLATE=utf8mb4_0900_ai_ci", createDDL)
-=======
-	// Lock one of the rows
-	tx, err := db.Begin()
-	suite.Require().NoError(err)
-	defer func() {
-		suite.Require().NoError(tx.Rollback())
-	}()
-
-	_, err = tx.Exec("SELECT * FROM test.testing WHERE id = 5 FOR UPDATE")
-	suite.Require().NoError(err)
-
-	chunkSize, rowsAffected, duration, err := applier.ApplyIterationInsertQuery()
-	suite.Require().Error(err)
-	suite.Require().EqualError(err, "Error 3572 (HY000): Statement aborted because lock(s) could not be acquired immediately and NOWAIT is set.")
-
-	suite.Require().Equal(migrationContext.ChunkSize, chunkSize)
-	suite.Require().Equal(int64(0), rowsAffected)
-	suite.Require().Equal(time.Duration(0), duration)
-
-	// Check that the no rows were inserted
-	var count int
-	err = db.QueryRow("SELECT COUNT(*) FROM test._testing_gho").Scan(&count)
-	suite.Require().NoError(err)
-
-	suite.Require().Equal(0, count)
->>>>>>> a834c00f
 }
 
 func TestApplier(t *testing.T) {
