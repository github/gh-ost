package logic

// import (
// 	"context"
// 	"database/sql"
// 	gosql "database/sql"
// 	"fmt"
// 	"testing"
// 	"time"

// 	"github.com/github/gh-ost/go/base"
// 	"github.com/github/gh-ost/go/binlog"
// 	"github.com/stretchr/testify/suite"
// 	"github.com/testcontainers/testcontainers-go"
// 	"github.com/testcontainers/testcontainers-go/wait"

// 	"golang.org/x/sync/errgroup"
// )

// type EventsStreamerTestSuite struct {
// 	suite.Suite

// 	mysqlContainer testcontainers.Container
// 	db             *gosql.DB
// }

// func (suite *EventsStreamerTestSuite) SetupSuite() {
// 	ctx := context.Background()
// 	req := testcontainers.ContainerRequest{
// 		Image:        "mysql:8.0.40",
// 		Env:          map[string]string{"MYSQL_ROOT_PASSWORD": "root-password"},
// 		ExposedPorts: []string{"3306/tcp"},
// 		WaitingFor:   wait.ForListeningPort("3306/tcp"),
// 	}

// 	mysqlContainer, err := testcontainers.GenericContainer(ctx, testcontainers.GenericContainerRequest{
// 		ContainerRequest: req,
// 		Started:          true,
// 	})
// 	suite.Require().NoError(err)

// 	suite.mysqlContainer = mysqlContainer

// 	dsn, err := GetDSN(ctx, mysqlContainer)
// 	suite.Require().NoError(err)

// 	db, err := gosql.Open("mysql", dsn)
// 	suite.Require().NoError(err)

// 	suite.db = db
// }

// func (suite *EventsStreamerTestSuite) TeardownSuite() {
// 	ctx := context.Background()

// 	suite.Assert().NoError(suite.db.Close())
// 	suite.Assert().NoError(suite.mysqlContainer.Terminate(ctx))
// }

// func (suite *EventsStreamerTestSuite) SetupTest() {
// 	ctx := context.Background()

// 	_, err := suite.db.ExecContext(ctx, "CREATE DATABASE test")
// 	suite.Require().NoError(err)
// }

// func (suite *EventsStreamerTestSuite) TearDownTest() {
// 	ctx := context.Background()

// 	_, err := suite.db.ExecContext(ctx, "DROP DATABASE test")
// 	suite.Require().NoError(err)
// }

// func (suite *EventsStreamerTestSuite) TestStreamEvents() {
// 	ctx := context.Background()

// 	_, err := suite.db.ExecContext(ctx, "CREATE TABLE test.testing (id INT PRIMARY KEY, name VARCHAR(255))")
// 	suite.Require().NoError(err)

// 	connectionConfig, err := GetConnectionConfig(ctx, suite.mysqlContainer)
// 	suite.Require().NoError(err)

// 	migrationContext := base.NewMigrationContext()
// 	migrationContext.ApplierConnectionConfig = connectionConfig
// 	migrationContext.InspectorConnectionConfig = connectionConfig
// 	migrationContext.DatabaseName = "test"
// 	migrationContext.SkipPortValidation = true
// 	migrationContext.ReplicaServerId = 99999

// 	migrationContext.SetConnectionConfig("innodb")

// 	streamer := NewEventsStreamer(migrationContext)

// 	err = streamer.InitDBConnections()
// 	suite.Require().NoError(err)
// 	defer streamer.Close()
// 	defer streamer.Teardown()

// 	streamCtx, cancel := context.WithCancel(context.Background())

// 	dmlEvents := make([]*binlog.BinlogDMLEvent, 0)
// 	err = streamer.AddListener(false, "test", "testing", func(event *binlog.BinlogDMLEvent) error {
// 		dmlEvents = append(dmlEvents, event)

// 		// Stop once we've collected three events
// 		if len(dmlEvents) == 3 {
// 			cancel()
// 		}

// 		return nil
// 	})
// 	suite.Require().NoError(err)

<<<<<<< HEAD
// 	group := errgroup.Group{}
// 	group.Go(func() error {
// 		//nolint:contextcheck
// 		return streamer.StreamEvents(func() bool {
// 			return streamCtx.Err() != nil
// 		})
// 	})
=======
	group := errgroup.Group{}
	group.Go(func() error {
		return streamer.StreamEvents(func() bool {
			return streamCtx.Err() != nil
		})
	})
>>>>>>> eedac877

// 	group.Go(func() error {
// 		var err error

// 		_, err = suite.db.ExecContext(ctx, "INSERT INTO test.testing (id, name) VALUES (1, 'foo')")
// 		if err != nil {
// 			return err
// 		}

// 		_, err = suite.db.ExecContext(ctx, "INSERT INTO test.testing (id, name) VALUES (2, 'bar')")
// 		if err != nil {
// 			return err
// 		}

// 		_, err = suite.db.ExecContext(ctx, "INSERT INTO test.testing (id, name) VALUES (3, 'baz')")
// 		if err != nil {
// 			return err
// 		}

// 		// Bug: Need to write fourth event to hit the canStopStreaming function again
// 		_, err = suite.db.ExecContext(ctx, "INSERT INTO test.testing (id, name) VALUES (4, 'qux')")
// 		if err != nil {
// 			return err
// 		}

<<<<<<< HEAD
// 		return nil
// 	})

// 	err = group.Wait()
// 	suite.Require().NoError(err)

// 	suite.Require().Len(dmlEvents, 3)
// }

// func (suite *EventsStreamerTestSuite) TestStreamEventsAutomaticallyReconnects() {
// 	ctx := context.Background()

// 	_, err := suite.db.ExecContext(ctx, "CREATE TABLE test.testing (id INT PRIMARY KEY, name VARCHAR(255))")
// 	suite.Require().NoError(err)

// 	connectionConfig, err := GetConnectionConfig(ctx, suite.mysqlContainer)
// 	suite.Require().NoError(err)

// 	migrationContext := base.NewMigrationContext()
// 	migrationContext.ApplierConnectionConfig = connectionConfig
// 	migrationContext.InspectorConnectionConfig = connectionConfig
// 	migrationContext.DatabaseName = "test"
// 	migrationContext.SkipPortValidation = true
// 	migrationContext.ReplicaServerId = 99999

// 	migrationContext.SetConnectionConfig("innodb")

// 	streamer := NewEventsStreamer(migrationContext)

// 	err = streamer.InitDBConnections()
// 	suite.Require().NoError(err)
// 	defer streamer.Close()
// 	defer streamer.Teardown()

// 	streamCtx, cancel := context.WithCancel(context.Background())

// 	dmlEvents := make([]*binlog.BinlogDMLEvent, 0)
// 	err = streamer.AddListener(false, "test", "testing", func(event *binlog.BinlogDMLEvent) error {
// 		dmlEvents = append(dmlEvents, event)

// 		// Stop once we've collected three events
// 		if len(dmlEvents) == 3 {
// 			cancel()
// 		}

// 		return nil
// 	})
// 	suite.Require().NoError(err)

// 	group := errgroup.Group{}
// 	group.Go(func() error {
// 		//nolint:contextcheck
// 		return streamer.StreamEvents(func() bool {
// 			return streamCtx.Err() != nil
// 		})
// 	})

// 	group.Go(func() error {
// 		var err error

// 		_, err = suite.db.ExecContext(ctx, "INSERT INTO test.testing (id, name) VALUES (1, 'foo')")
// 		if err != nil {
// 			return err
// 		}

// 		_, err = suite.db.ExecContext(ctx, "INSERT INTO test.testing (id, name) VALUES (2, 'bar')")
// 		if err != nil {
// 			return err
// 		}

// 		var currentConnectionId int
// 		err = suite.db.QueryRowContext(ctx, "SELECT CONNECTION_ID()").Scan(&currentConnectionId)
// 		if err != nil {
// 			return err
// 		}

// 		//nolint:execinquery
// 		rows, err := suite.db.Query("SHOW FULL PROCESSLIST")
// 		if err != nil {
// 			return err
// 		}
// 		defer rows.Close()

// 		connectionIdsToKill := make([]int, 0)

// 		var id, stateTime int
// 		var user, host, dbName, command, state, info sql.NullString
// 		for rows.Next() {
// 			err = rows.Scan(&id, &user, &host, &dbName, &command, &stateTime, &state, &info)
// 			if err != nil {
// 				return err
// 			}

// 			fmt.Printf("id: %d, user: %s, host: %s, dbName: %s, command: %s, time: %d, state: %s, info: %s\n", id, user.String, host.String, dbName.String, command.String, stateTime, state.String, info.String)

// 			if id != currentConnectionId && user.String == "root" {
// 				connectionIdsToKill = append(connectionIdsToKill, id)
// 			}
// 		}

// 		if err := rows.Err(); err != nil {
// 			return err
// 		}

// 		for _, connectionIdToKill := range connectionIdsToKill {
// 			_, err = suite.db.ExecContext(ctx, "KILL ?", connectionIdToKill)
// 			if err != nil {
// 				return err
// 			}
// 		}

// 		// Bug: We need to wait here for the streamer to reconnect
// 		time.Sleep(time.Second * 2)

// 		_, err = suite.db.ExecContext(ctx, "INSERT INTO test.testing (id, name) VALUES (3, 'baz')")
// 		if err != nil {
// 			return err
// 		}

// 		// Bug: Need to write fourth event to hit the canStopStreaming function again
// 		_, err = suite.db.ExecContext(ctx, "INSERT INTO test.testing (id, name) VALUES (4, 'qux')")
// 		if err != nil {
// 			return err
// 		}

// 		return nil
// 	})

// 	err = group.Wait()
// 	suite.Require().NoError(err)

// 	suite.Require().Len(dmlEvents, 3)
// }

// func TestEventsStreamer(t *testing.T) {
// 	suite.Run(t, new(EventsStreamerTestSuite))
// }
=======
		return nil
	})

	err = group.Wait()
	suite.Require().NoError(err)

	suite.Require().Len(dmlEvents, 3)
}

func (suite *EventsStreamerTestSuite) TestStreamEventsAutomaticallyReconnects() {
	ctx := context.Background()

	_, err := suite.db.ExecContext(ctx, "CREATE TABLE test.testing (id INT PRIMARY KEY, name VARCHAR(255))")
	suite.Require().NoError(err)

	connectionConfig, err := GetConnectionConfig(ctx, suite.mysqlContainer)
	suite.Require().NoError(err)

	migrationContext := base.NewMigrationContext()
	migrationContext.ApplierConnectionConfig = connectionConfig
	migrationContext.InspectorConnectionConfig = connectionConfig
	migrationContext.DatabaseName = "test"
	migrationContext.SkipPortValidation = true
	migrationContext.ReplicaServerId = 99999

	migrationContext.SetConnectionConfig("innodb")

	streamer := NewEventsStreamer(migrationContext)

	err = streamer.InitDBConnections()
	suite.Require().NoError(err)
	defer streamer.Close()
	defer streamer.Teardown()

	streamCtx, cancel := context.WithCancel(context.Background())

	dmlEvents := make([]*binlog.BinlogDMLEvent, 0)
	err = streamer.AddListener(false, "test", "testing", func(event *binlog.BinlogDMLEvent) error {
		dmlEvents = append(dmlEvents, event)

		// Stop once we've collected three events
		if len(dmlEvents) == 3 {
			cancel()
		}

		return nil
	})
	suite.Require().NoError(err)

	group := errgroup.Group{}
	group.Go(func() error {
		return streamer.StreamEvents(func() bool {
			return streamCtx.Err() != nil
		})
	})

	group.Go(func() error {
		var err error

		_, err = suite.db.ExecContext(ctx, "INSERT INTO test.testing (id, name) VALUES (1, 'foo')")
		if err != nil {
			return err
		}

		_, err = suite.db.ExecContext(ctx, "INSERT INTO test.testing (id, name) VALUES (2, 'bar')")
		if err != nil {
			return err
		}

		var currentConnectionId int
		err = suite.db.QueryRowContext(ctx, "SELECT CONNECTION_ID()").Scan(&currentConnectionId)
		if err != nil {
			return err
		}

		//nolint:execinquery
		rows, err := suite.db.Query("SHOW FULL PROCESSLIST")
		if err != nil {
			return err
		}
		defer rows.Close()

		connectionIdsToKill := make([]int, 0)

		var id, stateTime int
		var user, host, dbName, command, state, info sql.NullString
		for rows.Next() {
			err = rows.Scan(&id, &user, &host, &dbName, &command, &stateTime, &state, &info)
			if err != nil {
				return err
			}

			fmt.Printf("id: %d, user: %s, host: %s, dbName: %s, command: %s, time: %d, state: %s, info: %s\n", id, user.String, host.String, dbName.String, command.String, stateTime, state.String, info.String)

			if id != currentConnectionId && user.String == "root" {
				connectionIdsToKill = append(connectionIdsToKill, id)
			}
		}

		if err := rows.Err(); err != nil {
			return err
		}

		for _, connectionIdToKill := range connectionIdsToKill {
			_, err = suite.db.ExecContext(ctx, "KILL ?", connectionIdToKill)
			if err != nil {
				return err
			}
		}

		// Bug: We need to wait here for the streamer to reconnect
		time.Sleep(time.Second * 2)

		_, err = suite.db.ExecContext(ctx, "INSERT INTO test.testing (id, name) VALUES (3, 'baz')")
		if err != nil {
			return err
		}

		// Bug: Need to write fourth event to hit the canStopStreaming function again
		_, err = suite.db.ExecContext(ctx, "INSERT INTO test.testing (id, name) VALUES (4, 'qux')")
		if err != nil {
			return err
		}

		return nil
	})

	err = group.Wait()
	suite.Require().NoError(err)

	suite.Require().Len(dmlEvents, 3)
}

func TestEventsStreamer(t *testing.T) {
	suite.Run(t, new(EventsStreamerTestSuite))
}
>>>>>>> eedac877
<|MERGE_RESOLUTION|>--- conflicted
+++ resolved
@@ -111,22 +111,12 @@
 // 	})
 // 	suite.Require().NoError(err)
 
-<<<<<<< HEAD
-// 	group := errgroup.Group{}
-// 	group.Go(func() error {
-// 		//nolint:contextcheck
+// group := errgroup.Group{}
+// group.Go(func() error {
 // 		return streamer.StreamEvents(func() bool {
 // 			return streamCtx.Err() != nil
 // 		})
-// 	})
-=======
-	group := errgroup.Group{}
-	group.Go(func() error {
-		return streamer.StreamEvents(func() bool {
-			return streamCtx.Err() != nil
-		})
-	})
->>>>>>> eedac877
+// })
 
 // 	group.Go(func() error {
 // 		var err error
@@ -151,8 +141,6 @@
 // 		if err != nil {
 // 			return err
 // 		}
-
-<<<<<<< HEAD
 // 		return nil
 // 	})
 
@@ -204,7 +192,6 @@
 
 // 	group := errgroup.Group{}
 // 	group.Go(func() error {
-// 		//nolint:contextcheck
 // 		return streamer.StreamEvents(func() bool {
 // 			return streamCtx.Err() != nil
 // 		})
@@ -289,142 +276,4 @@
 
 // func TestEventsStreamer(t *testing.T) {
 // 	suite.Run(t, new(EventsStreamerTestSuite))
-// }
-=======
-		return nil
-	})
-
-	err = group.Wait()
-	suite.Require().NoError(err)
-
-	suite.Require().Len(dmlEvents, 3)
-}
-
-func (suite *EventsStreamerTestSuite) TestStreamEventsAutomaticallyReconnects() {
-	ctx := context.Background()
-
-	_, err := suite.db.ExecContext(ctx, "CREATE TABLE test.testing (id INT PRIMARY KEY, name VARCHAR(255))")
-	suite.Require().NoError(err)
-
-	connectionConfig, err := GetConnectionConfig(ctx, suite.mysqlContainer)
-	suite.Require().NoError(err)
-
-	migrationContext := base.NewMigrationContext()
-	migrationContext.ApplierConnectionConfig = connectionConfig
-	migrationContext.InspectorConnectionConfig = connectionConfig
-	migrationContext.DatabaseName = "test"
-	migrationContext.SkipPortValidation = true
-	migrationContext.ReplicaServerId = 99999
-
-	migrationContext.SetConnectionConfig("innodb")
-
-	streamer := NewEventsStreamer(migrationContext)
-
-	err = streamer.InitDBConnections()
-	suite.Require().NoError(err)
-	defer streamer.Close()
-	defer streamer.Teardown()
-
-	streamCtx, cancel := context.WithCancel(context.Background())
-
-	dmlEvents := make([]*binlog.BinlogDMLEvent, 0)
-	err = streamer.AddListener(false, "test", "testing", func(event *binlog.BinlogDMLEvent) error {
-		dmlEvents = append(dmlEvents, event)
-
-		// Stop once we've collected three events
-		if len(dmlEvents) == 3 {
-			cancel()
-		}
-
-		return nil
-	})
-	suite.Require().NoError(err)
-
-	group := errgroup.Group{}
-	group.Go(func() error {
-		return streamer.StreamEvents(func() bool {
-			return streamCtx.Err() != nil
-		})
-	})
-
-	group.Go(func() error {
-		var err error
-
-		_, err = suite.db.ExecContext(ctx, "INSERT INTO test.testing (id, name) VALUES (1, 'foo')")
-		if err != nil {
-			return err
-		}
-
-		_, err = suite.db.ExecContext(ctx, "INSERT INTO test.testing (id, name) VALUES (2, 'bar')")
-		if err != nil {
-			return err
-		}
-
-		var currentConnectionId int
-		err = suite.db.QueryRowContext(ctx, "SELECT CONNECTION_ID()").Scan(&currentConnectionId)
-		if err != nil {
-			return err
-		}
-
-		//nolint:execinquery
-		rows, err := suite.db.Query("SHOW FULL PROCESSLIST")
-		if err != nil {
-			return err
-		}
-		defer rows.Close()
-
-		connectionIdsToKill := make([]int, 0)
-
-		var id, stateTime int
-		var user, host, dbName, command, state, info sql.NullString
-		for rows.Next() {
-			err = rows.Scan(&id, &user, &host, &dbName, &command, &stateTime, &state, &info)
-			if err != nil {
-				return err
-			}
-
-			fmt.Printf("id: %d, user: %s, host: %s, dbName: %s, command: %s, time: %d, state: %s, info: %s\n", id, user.String, host.String, dbName.String, command.String, stateTime, state.String, info.String)
-
-			if id != currentConnectionId && user.String == "root" {
-				connectionIdsToKill = append(connectionIdsToKill, id)
-			}
-		}
-
-		if err := rows.Err(); err != nil {
-			return err
-		}
-
-		for _, connectionIdToKill := range connectionIdsToKill {
-			_, err = suite.db.ExecContext(ctx, "KILL ?", connectionIdToKill)
-			if err != nil {
-				return err
-			}
-		}
-
-		// Bug: We need to wait here for the streamer to reconnect
-		time.Sleep(time.Second * 2)
-
-		_, err = suite.db.ExecContext(ctx, "INSERT INTO test.testing (id, name) VALUES (3, 'baz')")
-		if err != nil {
-			return err
-		}
-
-		// Bug: Need to write fourth event to hit the canStopStreaming function again
-		_, err = suite.db.ExecContext(ctx, "INSERT INTO test.testing (id, name) VALUES (4, 'qux')")
-		if err != nil {
-			return err
-		}
-
-		return nil
-	})
-
-	err = group.Wait()
-	suite.Require().NoError(err)
-
-	suite.Require().Len(dmlEvents, 3)
-}
-
-func TestEventsStreamer(t *testing.T) {
-	suite.Run(t, new(EventsStreamerTestSuite))
-}
->>>>>>> eedac877
+// }