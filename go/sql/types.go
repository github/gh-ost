/*
   Copyright 2016 GitHub Inc.
	 See https://github.com/github/gh-ost/blob/master/LICENSE
*/

package sql

import (
	"bytes"
	"fmt"
	"reflect"
	"strconv"
	"strings"
)

type ColumnType int

const (
	UnknownColumnType ColumnType = iota
	TimestampColumnType
	DateTimeColumnType
	EnumColumnType
	MediumIntColumnType
	JSONColumnType
	FloatColumnType
	BinaryColumnType
)

const maxMediumintUnsigned int32 = 16777215

type TimezoneConversion struct {
	ToTimezone string
}

type Column struct {
<<<<<<< HEAD
	Name                 string
	IsUnsigned           bool
	Charset              string
	Type                 ColumnType
	EnumValues           string
	timezoneConversion   *TimezoneConversion
	enumToTextConversion bool
=======
	Name       string
	IsUnsigned bool
	Charset    string
	Type       ColumnType

	// add Octet length for binary type, fix bytes with suffix "00" get clipped in mysql binlog.
	// https://github.com/github/gh-ost/issues/909
	BinaryOctetLength  uint
	timezoneConversion *TimezoneConversion
>>>>>>> c41823ec
}

func (this *Column) convertArg(arg interface{}, isUniqueKeyColumn bool) interface{} {
	if s, ok := arg.(string); ok {
		// string, charset conversion
		if encoding, ok := charsetEncodingMap[this.Charset]; ok {
			arg, _ = encoding.NewDecoder().String(s)
		}

		if this.Type == BinaryColumnType && isUniqueKeyColumn {
			arg2Bytes := []byte(arg.(string))
			size := len(arg2Bytes)
			if uint(size) < this.BinaryOctetLength {
				buf := bytes.NewBuffer(arg2Bytes)
				for i := uint(0); i < (this.BinaryOctetLength - uint(size)); i++ {
					buf.Write([]byte{0})
				}
				arg = buf.String()
			}
		}

		return arg
	}

	if this.IsUnsigned {
		if i, ok := arg.(int8); ok {
			return uint8(i)
		}
		if i, ok := arg.(int16); ok {
			return uint16(i)
		}
		if i, ok := arg.(int32); ok {
			if this.Type == MediumIntColumnType {
				// problem with mediumint is that it's a 3-byte type. There is no compatible golang type to match that.
				// So to convert from negative to positive we'd need to convert the value manually
				if i >= 0 {
					return i
				}
				return uint32(maxMediumintUnsigned + i + 1)
			}
			return uint32(i)
		}
		if i, ok := arg.(int64); ok {
			return strconv.FormatUint(uint64(i), 10)
		}
		if i, ok := arg.(int); ok {
			return uint(i)
		}
	}
	return arg
}

func NewColumns(names []string) []Column {
	result := make([]Column, len(names))
	for i := range names {
		result[i].Name = names[i]
	}
	return result
}

func ParseColumns(names string) []Column {
	namesArray := strings.Split(names, ",")
	return NewColumns(namesArray)
}

// ColumnsMap maps a column name onto its ordinal position
type ColumnsMap map[string]int

func NewEmptyColumnsMap() ColumnsMap {
	columnsMap := make(map[string]int)
	return ColumnsMap(columnsMap)
}

func NewColumnsMap(orderedColumns []Column) ColumnsMap {
	columnsMap := NewEmptyColumnsMap()
	for i, column := range orderedColumns {
		columnsMap[column.Name] = i
	}
	return columnsMap
}

// ColumnList makes for a named list of columns
type ColumnList struct {
	columns  []Column
	Ordinals ColumnsMap
}

// NewColumnList creates an object given ordered list of column names
func NewColumnList(names []string) *ColumnList {
	result := &ColumnList{
		columns: NewColumns(names),
	}
	result.Ordinals = NewColumnsMap(result.columns)
	return result
}

// ParseColumnList parses a comma delimited list of column names
func ParseColumnList(names string) *ColumnList {
	result := &ColumnList{
		columns: ParseColumns(names),
	}
	result.Ordinals = NewColumnsMap(result.columns)
	return result
}

func (this *ColumnList) Columns() []Column {
	return this.columns
}

func (this *ColumnList) Names() []string {
	names := make([]string, len(this.columns))
	for i := range this.columns {
		names[i] = this.columns[i].Name
	}
	return names
}

func (this *ColumnList) GetColumn(columnName string) *Column {
	if ordinal, ok := this.Ordinals[columnName]; ok {
		return &this.columns[ordinal]
	}
	return nil
}

func (this *ColumnList) SetUnsigned(columnName string) {
	this.GetColumn(columnName).IsUnsigned = true
}

func (this *ColumnList) IsUnsigned(columnName string) bool {
	return this.GetColumn(columnName).IsUnsigned
}

func (this *ColumnList) SetCharset(columnName string, charset string) {
	this.GetColumn(columnName).Charset = charset
}

func (this *ColumnList) GetCharset(columnName string) string {
	return this.GetColumn(columnName).Charset
}

func (this *ColumnList) SetColumnType(columnName string, columnType ColumnType) {
	this.GetColumn(columnName).Type = columnType
}

func (this *ColumnList) GetColumnType(columnName string) ColumnType {
	return this.GetColumn(columnName).Type
}

func (this *ColumnList) SetConvertDatetimeToTimestamp(columnName string, toTimezone string) {
	this.GetColumn(columnName).timezoneConversion = &TimezoneConversion{ToTimezone: toTimezone}
}

func (this *ColumnList) HasTimezoneConversion(columnName string) bool {
	return this.GetColumn(columnName).timezoneConversion != nil
}

func (this *ColumnList) SetEnumToTextConversion(columnName string) {
	this.GetColumn(columnName).enumToTextConversion = true
}

func (this *ColumnList) IsEnumToTextConversion(columnName string) bool {
	return this.GetColumn(columnName).enumToTextConversion
}

func (this *ColumnList) SetEnumValues(columnName string, enumValues string) {
	this.GetColumn(columnName).EnumValues = enumValues
}

func (this *ColumnList) String() string {
	return strings.Join(this.Names(), ",")
}

func (this *ColumnList) Equals(other *ColumnList) bool {
	return reflect.DeepEqual(this.Columns, other.Columns)
}

func (this *ColumnList) EqualsByNames(other *ColumnList) bool {
	return reflect.DeepEqual(this.Names(), other.Names())
}

// IsSubsetOf returns 'true' when column names of this list are a subset of
// another list, in arbitrary order (order agnostic)
func (this *ColumnList) IsSubsetOf(other *ColumnList) bool {
	for _, column := range this.columns {
		if _, exists := other.Ordinals[column.Name]; !exists {
			return false
		}
	}
	return true
}

func (this *ColumnList) Len() int {
	return len(this.columns)
}

// UniqueKey is the combination of a key's name and columns
type UniqueKey struct {
	Name            string
	Columns         ColumnList
	HasNullable     bool
	IsAutoIncrement bool
}

// IsPrimary checks if this unique key is primary
func (this *UniqueKey) IsPrimary() bool {
	return this.Name == "PRIMARY"
}

func (this *UniqueKey) Len() int {
	return this.Columns.Len()
}

func (this *UniqueKey) String() string {
	description := this.Name
	if this.IsAutoIncrement {
		description = fmt.Sprintf("%s (auto_increment)", description)
	}
	return fmt.Sprintf("%s: %s; has nullable: %+v", description, this.Columns.Names(), this.HasNullable)
}

type ColumnValues struct {
	abstractValues []interface{}
	ValuesPointers []interface{}
}

func NewColumnValues(length int) *ColumnValues {
	result := &ColumnValues{
		abstractValues: make([]interface{}, length),
		ValuesPointers: make([]interface{}, length),
	}
	for i := 0; i < length; i++ {
		result.ValuesPointers[i] = &result.abstractValues[i]
	}

	return result
}

func ToColumnValues(abstractValues []interface{}) *ColumnValues {
	result := &ColumnValues{
		abstractValues: abstractValues,
		ValuesPointers: make([]interface{}, len(abstractValues)),
	}
	for i := 0; i < len(abstractValues); i++ {
		result.ValuesPointers[i] = &result.abstractValues[i]
	}

	return result
}

func (this *ColumnValues) AbstractValues() []interface{} {
	return this.abstractValues
}

func (this *ColumnValues) StringColumn(index int) string {
	val := this.AbstractValues()[index]
	if ints, ok := val.([]uint8); ok {
		return string(ints)
	}
	return fmt.Sprintf("%+v", val)
}

func (this *ColumnValues) String() string {
	stringValues := []string{}
	for i := range this.AbstractValues() {
		stringValues = append(stringValues, this.StringColumn(i))
	}
	return strings.Join(stringValues, ",")
}<|MERGE_RESOLUTION|>--- conflicted
+++ resolved
@@ -33,7 +33,6 @@
 }
 
 type Column struct {
-<<<<<<< HEAD
 	Name                 string
 	IsUnsigned           bool
 	Charset              string
@@ -41,17 +40,10 @@
 	EnumValues           string
 	timezoneConversion   *TimezoneConversion
 	enumToTextConversion bool
-=======
-	Name       string
-	IsUnsigned bool
-	Charset    string
-	Type       ColumnType
 
 	// add Octet length for binary type, fix bytes with suffix "00" get clipped in mysql binlog.
 	// https://github.com/github/gh-ost/issues/909
-	BinaryOctetLength  uint
-	timezoneConversion *TimezoneConversion
->>>>>>> c41823ec
+	BinaryOctetLength uint
 }
 
 func (this *Column) convertArg(arg interface{}, isUniqueKeyColumn bool) interface{} {
