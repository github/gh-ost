--- conflicted
+++ resolved
@@ -41,10 +41,6 @@
   - We began working towards removing this limitation. See tracking issue: https://github.com/github/gh-ost/issues/163
 
 - Multisource is not supported when migrating via replica. It _should_ work (but never tested) when connecting directly to master (`--allow-on-master`)
-<<<<<<< HEAD
-- Master-master setup is only supported in active-passive setup. Active-active (where table is being written to on both masters concurrently) is unsupported. It may be supported in the future.
-- If you have en `enum` field as part of your migration key (typically the `PRIMARY KEY`), migration performance will be degraded and potentially bad. [Read more](https://github.com/github/gh-ost/pull/277#issuecomment-254811520)
-=======
 
 - Master-master setup is only supported in active-passive setup. Active-active (where table is being written to on both masters concurrently) is unsupported. It may be supported in the future.
->>>>>>> 8fbff651
+- If you have en `enum` field as part of your migration key (typically the `PRIMARY KEY`), migration performance will be degraded and potentially bad. [Read more](https://github.com/github/gh-ost/pull/277#issuecomment-254811520)